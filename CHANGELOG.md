--- conflicted
+++ resolved
@@ -8,14 +8,10 @@
 
 List all changes after the last release here (newer on top). Each change on a separate bullet point line.
 
-<<<<<<< HEAD
+
 ### Fixed
 
 - Admin: select product variation in popup window 
-=======
-
-### Fixed
-
 - Importer: ignore None columns while importing files
 
 ### Changed
@@ -25,7 +21,6 @@
 - Importer: log errors in the importer and use specific exception classes instead of using Exception
 - Notify: make the default script language be the fallback from Parler
 
->>>>>>> 90878a07
 
 ## [2.1.10] - 2020-09-29
 
