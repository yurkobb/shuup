--- conflicted
+++ resolved
@@ -8,13 +8,9 @@
 
 List all changes after the last release here (newer on top). Each change on a separate bullet point line.
 
-<<<<<<< HEAD
 ### Changed
 
-- Change name of class to be correct so the admin menu loads correctly
-=======
-- Admin: fix page jumps after selecting tabs
->>>>>>> 0c59c542
+- Admin: fix page jumps after reaload
 
 ## [1.10.6] - 2020-02-28
 
