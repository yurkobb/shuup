--- conflicted
+++ resolved
@@ -8,11 +8,10 @@
 
 List all changes after the last release here (newer on top). Each change on a separate bullet point line
 
-<<<<<<< HEAD
 ### Added
 
 - CORE: Add .jsx support for shuup_makemessages command
-=======
+
 ### Fixed
 
 - Fix 'Customize Your Admin Menu' redirecting to the supplier specific edit page on saving.
@@ -69,7 +68,6 @@
 - Front: update media upload URL from "media-upload/" to "upload-media/"
 - Core: bump attribute name to 256 characters
 
-
 ## [2.3.17] - 2021-02-23
 
 ### Fixed
@@ -79,7 +77,6 @@
 ### Removed
 
 - Front: remove templatecache around basket partial as not stable with custom baskets
->>>>>>> c79e122b
 
 ## [2.3.16] - 2021-02-18
 
