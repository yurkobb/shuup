# Changelog
All notable changes to this project will be documented in this file.

The format is based on [Keep a Changelog](https://keepachangelog.com/en/1.0.0/),
and this project adheres to [Semantic Versioning](https://semver.org/spec/v2.0.0.html).

## Unreleased

List all changes after the last release here (newer on top). Each change on a separate bullet point line

<<<<<<< HEAD
### Fixed

- Front: Fix so mass and measurements unit is displayed in same unit as in the backend
=======
### Added

- Dashboard: Sorting of dashboard items by ordering number
- Xtheme: add option to set a custom cell width in placeholders

## [2.2.11] - 2020-12-08

### Fixed

- SimpleCMS: Show all CMS pages for authenticated users
  when there is no group filter attached to the page

## [2.2.10] - 2020-12-04

### Fixed

- GDPR: do not create consent for anonymous user in checkout
>>>>>>> 0fc75be2

## [2.2.9] - 2020-11-23

### Changed

- Core: Increase field lengths in *LogEntry models
  - Add an index to the indentifier for faster querying.
  - Use the same error prevention measures for message than is done for
    identifier in _add_log_entry() for consistency.

### Fixed

- Core: Fix `ProtectedError` when deleting a `Manufacturer` which was still
  connected to product(s).


## [2.2.8] - 2020-11-23

### Added

- Add font size 16 to summernote text editor

### Fixed

- GDPR: make sure to return a blank list in the `get_active_consent_pages`
  method when there is no page to consent


## [2.2.7] - 2020-11-20

### Fixed

- Admin: do not add/remove shop staff member while saving a staff user


## [2.2.6] - 2020-11-17

### Added

- Include products belonging to child categories of filtered category

### Changed

Admin: do not allow non-superusers manage superusers
  - Do not show is_superuser field for non-superusers no matter
    who they are editing
  - Do not show superuser column in list since the superusers are
    already filtered out from non-superusers who are main people
    using the admin panel.


## [2.2.5] - 2020-11-12

### Fixed

- Front: force recalculate lines after setting the payment and shipping methods to the basket in checkout phase

### Changed

- Don't display taxless price when it's equal to taxful in checkout

### Added

- SimpleCMS: Add field to limit a page availability by permission group

## [2.2.4] - 2020-11-09

### Fixed

- Core: Fix basket implementation that was using the same memory
object for all baskets instances in the same process

## [2.2.3] - 2020-11-05

### Fixed

- Add missing id field to the media forms


## [2.2.2] - 2020-11-03

### Fixed

- Prevent duplicate images in product media form
- Do not render duplicate hidden media form field


## [2.2.1] - 2020-11-02

### Changed

- Update French, Finnish and Swedish translations
- Change the Supplier.objects.enabled() filter to only return approved suppliers

### Changed

- Admin: Show a loader in place of picotable when a request is pending.

## [2.2.0] - 2020-10-23

### Possible breaking change

- When updating to this double check your project filters around supplier are working
  after this Supplire shop->shops change.

### Changed

- Admin: change the supplier views to update the approved flag for the current shop only
- Core: change the Supplier object manager to consider the approved flag for the given shop

### Added

- Core: add new module SupplierShop to store thre M2M relationship between the supplier
and the shop with additional attributes

## [2.1.12] - 2020-10-21

### Fixed

- Importer: fix the product importer to prevent parent sku being the current product or other variation child

## [2.1.11] - 2020-10-15

### Added

- Add Spanish and French (CA) translations from Transifex
- Notify: Add a new `attributes` attribute to `shuup.notify.base.Variable` for showing examples
  of which attributes can be accessed in the script templates.
- Notfiy: Show some `Order` related attributes in the notify templates.

### Fixed

- Core: include arbitrary refunds for max refundable amount
- Admin: select product variation in popup window
- Importer: ignore None columns while importing files
- Admin: Show more descriptive error messages in the media uploader in some situations.

### Changed

- Update Finnish and Swedish translations from Transifex
- Importer: add option to import product variations
  - Add option to import product variations
  - Improve handle stock to get supplier by supplier name and
    set the supplier stock managed and update the module identifier.
  - Improve handle stock to set the logical count to desired quantity
    instead adding new stock for the amount. This should help sellers
    to keep their product stock value correct.
- Preserve newlines in vendor and product descriptions even when
 `SHUUP_ADMIN_ALLOW_HTML_IN_PRODUCT_DESCRIPTION` and `SHUUP_ADMIN_ALLOW_HTML_IN_VENDOR_DESCRIPTION` are `False`.
- Importer: log errors in the importer and use specific exception classes instead of using Exception
- Notify: make the default script language be the fallback from Parler
- Admin: Hide the 'Root' folder from users that do not have the `"media.view-all"` permission.


## [2.1.10] - 2020-09-29

### Fixed

- Front: fix typo in pagination

### Translations

- Update Finnish and Swedish translations


## [2.1.9] - 2020-09-23

### Fixed

- Fix button that removes coupon from the basket by using the correct JS event property

## [2.1.8] - 2020-09-15

- Update translations strings
- Importer: fix product CSV importer to better match the headers


## [2.1.7] - 2020-09-11

- Admin: improve product variation management. This release purely
  amends release 2.1.6.


## [2.1.6] - 2020-09-11

Admin: add supplier check to product list and edit views
Admin: improve product variation management

  Remove activate template form field as confusing.

  1. Now when add new template:
    - New empty template is created

  2. When you have template selected:
    - Product variations are saved based on the form
    - Variation options are updated to the selected template

  3. When template is not selected:
    - Product variations are saved based on the form


## [2.1.5] - 2020-09-08

### Fixed

- Requirements: require Markdown>=3,<4 instead <3
- Xtheme: Fix social media plugin form initial data population.


## [2.1.4] - 2020-09-08

### Fixed

- Xtheme: fix social media plugin form populate
- GDPR: Fix anonymization error when an order of a contact had no shipping or billing address.


## [2.1.3] - 2020-08-28

### Fixed

- Xtheme: fix model choice widget for plugins (django 2)


## [2.1.2] - 2020-08-26

### Fixed

- Xtheme: fix editor template issue
- Simple CMS: make sure to pass optional parameters through kwargs in form


## [2.1.1] - 2020-08-26

### Added

- Admin: add option to delete attributes

### Fixed

- Xtheme: fix editor template issue and make sure to pass optional parameters through kwargs in form
- Notify: unescape email subject and body to prevent sending broken characters in emails


## [2.1.0] - 2020-08-24

### Added

- shuup.notify: add notification_email_before_send signal to SendMail
- shuup.notify: add event identifier to Context


## [2.0.8] - 2020-08-24

### Fixed

- Prevent crashing when trying to cache an unpicklable value.


## [2.0.7] - 2020-08-21

### Fixed

- Fix passing a `reverse_lazy()` URL as the `upload_url` argument for `FileDnDUploaderWidget`.


## [2.0.6] - 2020-08-18

### Changed

- Admin: Make the order editor keep the suppliers of non-product order lines intact.

### Fixed:

- Admin: Fix the edit button on the order editor.


## [2.0.5] - 2020-08-16

### Added

- Admin: user and permission based access to media folders

  This means that all vendors can have their own root folder and do what every they want in that folder.
  But it also allows the admin to give viewing access to one folder for all suppliers.


## [2.0.4] - 2020-08-07

- Testing: add missing migrations


## [2.0.3] - 2020-08-07

- CMS: add missing migrations


## [2.0.2] - 2020-08-07

### Changed

- Removed Django 1.11 compatible code from the code base

### Fixed

- Admin: fix logout view that was loading the template from Django instead of custom template
- Admin: return `None` when the order source was not correctly initialized in JsonOrderCreator
- Core: add parameter in shuup_static to load the version of a given package


## [2.0.1] - 2020-08-04

- Add initial support for Django 2.2


## [1.11.10] - 2020-08-04

- Fix issue on arranging menu after reset which sets the configuration None
  which in the other hand is hard to update as it is not dict.


## [1.11.9] - 2020-08-04

- Admin: add option to arrange menu for superuses, staff and suppliers

  For now it was only possible to arrange menu per user which is not
  sufficient while the menu needs to be arranged for the whole group
  of people like shop staff or vendors.

  Allow to create menu custom menu for superusers, staff or suppliers,
  but remain the possibility to still arrange the menu per user.

  Add option to translate each menu arranged for these groups since
  not all vendors/suppliers necessary speak same language.


## [1.11.8] - 2020-07-31

### Fixed

- Fix admin order edit tool to use correct id for supplier query
- Admin: limit the Manufacturer delete queryset per shop

### Added

- Notify: added email template object to store reusable email templates for SendEmail actions
  This contains a migration step to move all old body template field to use email templates.

### Changed

- Xtheme: move CodeMirror JS lib dependence to Admin
- Sanitize product description on save if `SHUUP_ADMIN_ALLOW_HTML_IN_PRODUCT_DESCRIPTION` is set to `False`

## [1.11.7] - 2020-07-23

### Added

- Core: Add dynamic measurement unit system
  - New settings for specifying units:
    - `SHUUP_MASS_UNIT`
    - `SHUUP_LENGTH_UNIT`
  - New function for getting the volume unit: `shuup.core.utils.units.get_shuup_volume_unit`

### Changed

- **BREAKING**: Change `Shipment` default weight unit from `kg` to `g`
- **BREAKING**: Change `Shipment` default volume unit from `m3` to `mm3`
- **BREAKING**: Change `ShipmentProduct` default volume unit from `m3` to `mm3`

### Removed

- Remove 'known unit' validation from `MeasurementField`, it can contain any units now

## [1.11.6] - 2020-07-22

### Changed

- Front: Add priority attribute to base order form to enable using precedence

## [1.11.5] - 2020-07-07

### Added

- Add signal when an email is sent by a notification

## [1.11.4] - 2020-07-06

- Fix issue with browser tests

## [1.11.3] - 2020-07-04

### Added

- Add `Dockerfile-dev` for development
- Add Docker instructions to docs

### Changed

- Add theme for the shop in `shuup_init`
- Make the shop not be in maintenance mode in `shuup_init`
- Make `Dockerfile` use `shuup` from PyPi for faster build time

## [1.11.2] - 2020-07-03

- Move workbench sqlite database location for upcoming Docker setup

## [1.11.1] - 2020-07-03

### Added

- Admin: Add settings for controlling allowing HTML in product and vendor descriptions


## [1.11.0] - 2020-07-02

### Changed

- Importer: add context object while initializing a importer class
- Core: use UUID in basket IDs to prevent possible duplicates
- Core: save basket shipping and billing address as dictionary when id is not available
- Front: remove the custom _load() implementation from the basket as it is the same as the core
- Core: ignore lines that are not from the given source while calculating taxes
- Campaigns: do not apply campaigns in baskets configured to a supplier
- Admin: change service admin to list only providers that the current user can access
- Use UUID4 while generating order line ids by default
- Admin: Improve message banners, by:
    - Resetting the timeout for hiding the messages when a new message is added.
    - Immediately clearing the already hidden messages a when new one is added.
    - Not hiding messages when clicking just random background elements.
    - Allowing dismissing all of the messages by clicking any one of them anywhere.

### Added

- Admin: add improved product copy
- Core: add task runner to support running tasks using 3rd party services like Celery
- Core: add shops and supplier to ServiceProvider and Service models
- Front: add feature for checkout phases to spawn extra phases
- Add custom get_ip method and use it everywhere
- Importer: add permissions for all the diffrent types of importers
- Importer: add context class to data importer

### Removed

- Travis jobs for Django 1.8 and 1.9

### Fixed

- Removed the kind prefix from feedback messages using Django messages to prevent duplicate strings.
- Fixed the way the permissions identifier are split in admin
- Fixed issue that was importing User model directly
- Core: changed `del` basket command handler to not try to parse the basket line into an integer


## [1.10.16] - 2020-06-03

- Simple CMS: Fix a bug with the page links plugin

## [1.10.15] - 2020-06-02

### Changed

- Front: Ensure company name and tax number is set to both billing and shipping address same way
as when filled through company form when customer is not logged in. Company name and tax number
at order addresses seems to help with some taxation logic as well as makes things more consistent.

### Fixed

- Admin: Make sure related custom columns are added accrodingly. Fix issue with filtering through columns
that are by default hidden

## [1.10.14] - 2020-05-27

### Fixed

- Front: only show carousel title when there is one

### Changed

- Notify: Add AccountActivation event. AccountActivation event is
  triggered only when the user is activated for the first time.
- Front: improve next parameter with registration. Check GET
  parameter first and then fallback to POST data.

## [1.10.13] - 2020-05-20

- Admin: fix width issue with picotable images
- Admin: fix bugs in order edit and improve it one step closer to
  multivendor world. Now supports situation when vendors does not
  share products.
     - Add option to make shipping and payment method optional
     - Add supplier to pricing context
     - Show supplier name on product column
     - Make auto add for product select false by default
     - Fix product select2 missing URL and data handler since
       the whole ajax method was passed as attrs.
     - Add option to open/close collapsed content sections in mobile
- Core: add option to enable order edit for multiple vendors
- Front: do not stack history on product list when filters are changed.
  Instead replace state so back-buttons works nicely.
- Front: prevent image Lightbox touching history so you do not need
  to click back 6 times after you have viewed all images.

## [1.10.12] - 2020-05-05

### Added

- Admin: add error message when upload fails. At media queue complete do not
  resave product media if the file-count has not changed. This for example
  prevents media save when the upload itself fails.
- Admin: add option to override dropzone upload path by using data attribute
- Admin: add upload path to browser URLs and use it to fallback on media
  uploads when the actual media path is not available.
- Admin: Ability to delete manufacturer
- Admin: Ability to login as the selected contact if it's a user

### Fixed

- Admin: Now when activating/deactivating user it's contact will also change
- Admin: New notification for when a account get's reactivated

## [1.10.11] - 2020-04-23

### Fixed

- Discounts: create different admin module for archived discounts to fix breadcrumbs
- Fix product pagination by not overriding the state with undefined values

### Fixed

- Middleware: fix so it trys to take the users timezone first, then the suppliers, last the projects TIME_ZONE

### Changed

- Front: customize sort options through settings

## [1.10.10] - 2020-03-24

### Fixed

- Admin: Notification name when deleteing it
- Admin: Update contact list so that it only shows customers by default
- Front: Fix typo

### Changed

- Front: Add supplier choice to best selling product context function
- Admin: allow sorting categories by name
- Admin: show product orderability errors as list


## [1.10.9] - 2020-03-24

### Fixed

- Admin: remove pinned /sa/ URL from scripts to support dynamic admin URLs
- Admin: Fix graphical (incorrect indent) bug in Product / Stock Management

## [1.10.8] - 2020-03-20

### Changed

- Admin: add spinner and progressbar options components through Bootstrap 4.

### Fixed

- Issue running category filter browser test with Travis


## [1.10.7] - 2020-03-09

### Fixed

- Admin: remove pinned /sa/ URL from scripts to support dynamic admin URLs
- Front: keep the current query string parameters as the initial state
  when refreshing product filters.

### Changed

- Admin: fix page jumps after reaload
- Admin: make browser urls support urls with parameters

## [1.10.6] - 2020-02-28

### Changed

- Core: supplier name max length to 128 from 64

## [1.10.5] - 2020-02-27

### Added

- Add option to send notification event at password recovery

### Changed

- Improve the admin modals to use flexbox and work better on small devices

### Fixed

- Admin: fix password recovery success URL
- Picotable: render the filters button on small devices,
  even when there is no data, to allow resetting filters

## [1.10.4] - 2020-02-22

### Changed

- Make Admin messages dismissible

### Fixed

- Admin: Fix search results overflowing the canvas

## [1.10.3] - 2020-02-21

### Fixed

- Admin: fix bug when uploading product media

## [1.10.2] - 2020-02-19

### Added

- Admin: add option to impersonate staff users
- Notify: add option to delete notify scripts
- Admin: Allow shop staff to impersonate regular users
- Notify: Add BCC and CC fields to SendEmail notification action.
- Add the CHANGELOG.md to the root of the code base.

### Changed

- Xtheme: Improve template injection by checking not wasting time invoking regex for nothing
- Add `MiddlewareMixin` to all middlewares to prepare for Django 2.x
- Notify: Changed the Email topology type to support comma-separated list of emails when using constants.
- Front: skip product filter refresh if filters not defined
- GDPR: change "i agree" button to "i understand"

### Fixed

- Front: fix notification template default content
- Admin: improve primary image fallback for product
- Fixed the placeholder of Select2 component in Admin
- FileDnDUploader: Add check for the `data-kind` attribute of the drop zone. If the data-kind is
  `images`, add an attribute to the hidden input that only allows images to be uploaded.
- Front: fix bug with imagelightbox
- CMS: Free page URL on delete

## Older versions

Find older release notes [here](./doc/changelog.rst).<|MERGE_RESOLUTION|>--- conflicted
+++ resolved
@@ -8,16 +8,17 @@
 
 List all changes after the last release here (newer on top). Each change on a separate bullet point line
 
-<<<<<<< HEAD
-### Fixed
-
-- Front: Fix so mass and measurements unit is displayed in same unit as in the backend
-=======
+
 ### Added
 
 - Dashboard: Sorting of dashboard items by ordering number
 - Xtheme: add option to set a custom cell width in placeholders
 
+### Fixed
+
+- Front: Fix so mass and measurements unit is displayed in same unit as in the backend
+
+
 ## [2.2.11] - 2020-12-08
 
 ### Fixed
@@ -30,7 +31,7 @@
 ### Fixed
 
 - GDPR: do not create consent for anonymous user in checkout
->>>>>>> 0fc75be2
+
 
 ## [2.2.9] - 2020-11-23
 
