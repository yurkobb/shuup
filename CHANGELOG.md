--- conflicted
+++ resolved
@@ -10,16 +10,13 @@
 
 ### Fixed
 
-<<<<<<< HEAD
-- Use more bites in order to detect csv dialect in importer
-=======
+- Importer: use more bites in order to detect csv dialect in importer
 - Admin: save the current user menu using the current language
 
 ### Changed
 
 - Xtheme: allow async plugin to have orderable only flag set
 - Xtheme: use the current language as part of the plugins cache key
->>>>>>> be79edbd
 
 ## [2.8.3] - 2021-05-17
 
