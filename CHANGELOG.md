# Changelog
All notable changes to this project will be documented in this file.

The format is based on [Keep a Changelog](https://keepachangelog.com/en/1.0.0/),
and this project adheres to [Semantic Versioning](https://semver.org/spec/v2.0.0.html).

## Unreleased

List all changes after the last release here (newer on top). Each change on a separate bullet point line

### Changed

<<<<<<< HEAD
- Admin: Disable scrolling on jquery datetime pickers
=======
- Core: Turn variation parent mode back to normal if it has no non-deleted children

### Fixed

- Do not rely on STATIC_URL and MEDIA_URL while formatting static and media urls

>>>>>>> 12038106

## [2.3.14] - 2021-02-04

- Front: add template cache to basket partial
- Core: avoid unnecessary touching to basket customer …
- Core: cache basket attributes while get and add cache key attribute …
- Front: skip front middleware for static and media
- Core: add makemessages support for do and cache templatetags
- Update license header for 2021

## [2.3.13] - 2021-01-28

### Added

- Admin: Add an open/close all groups button to 'Granular Permission Groups' list.

### Fixed

- Admin: Update styling for media browser
- Admin: Ensure media browser images are squares without cropping
- Xtheme: fix sortable import for static resources
- Admin: Gracefully handle the error when trying to delete a PROTECTED MediaFolder.

## [2.3.12] - 2021-01-26

### Added

- Setup: add .html to MANIFEST.in
- Admin: Add text truncate CSS to user dropdown if the user's username
  gets too long and display only a user icon on mobile screens
- Admin: always display the dashboard link in the main navigation as the first item
- Save basket just before starting the order creation.
  This ensures we have latest basket there on store
- Save basket after shipping or payment method is saved.
- Save basket after shipping or billing address is saved. For
  saving the addresses to basket data
- Add option to add log entries linked to stored baskets
- Add detail page for carts

### Changed

- Admin: Change visit shop link from an icon to a button with text
- Hide "finished" carts by default
- Modify carts list to show latest cart first

### Removed

- Admin: Remove dashboard and home icon links from top menu
- Remove the delay filter as useless. No need to hide carts

## [2.3.11] - 2021-01-25

### Added

- Core: add verbose_name to shop product so we can translate it
- Core: add middleware provides to the basket command handler
- Core: add provides to retrieve properties from order or order source
- Front: render subscription options in basket template
- Core: add provider to retrieve subscription options for a given product

### Changed

- Front: render basket and order line properties using the `front_line_properties_descriptor` provides
- Admin: change the product files form part icon to a file icon
- Core: cache language utils methods using LRU

## [2.3.10] - 2021-01-22

- Notify: make email template form use code editor with preview
- Notify: make email action body use code editor with preview
- Admin: add code editor with preview widget
- Notify: Remove breadcrumbs from editor and add save button on top
- Notify: make editor close button to Close instead Done
- Add related name to package links to enable better queryset performance
- Ensure migrations are fine for longer log entry fields

## [2.3.9] - 2021-01-19

### Changed

- Admin: add UX improvements through small style updates

### Fixed

- Admin: add apply filters button and display active filters counter badge
  - Do not save and refresh Picotable lists on filter change, but wait
  that the user selects the "Apply filter" option. Also show badge for
  active filters to indicate that some content is filtered out.
  Consider "_all" as not filter.
- Xtheme: fix summernote icons by using the original summernote css file

## [2.3.8] - 2021-01-13

- Front: fix with the product images on price update
  - patches previous v2.3.7 release

## [2.3.7] - 2021-01-12

- Front: improve async product carousel breakpoints
  - Also add option to easily override breakpoints by
    re-defining the breakpoint variable.
- Front: optimize child product orderability checks a bit
- Front: add option to replace product detail context
- Front: optimize rendering images for variation products
- Core: optimize price range calculations

## [2.3.6] - 2021-01-08

### Added

- Admin: add mass action to send password reset emails to selected users
- Notify: send notification when user request to reset password
- Core: remove the dependency of shuup.notify while resetting user's password
- Core: add signal that is triggered when user request a password reset email

## [2.3.5] - 2021-01-07

- Core: unify tax number max length at models
  - Also good practice would be not to validate tax number
  on model level but instead at the form since tax number
  format varies per country/region.

## [2.3.4] - 2021-01-06

### Changed

- Xtheme: use the shop provider instead of falling back to first shop
- Admin: cache the user permissions in the user object
- Admin: make shop provider cache the shop in the request
- Xtheme: add option to disable placeholder cache
  - Use setting SHUUP_XTHEME_USE_PLACEHOLDER_CACHE = True for this

### Removed

- Core: remove GB from countries in European Union


## [2.3.3] - 2021-01-05

- Patches v2.3.2 a bit around the xtheme editing

- Xtheme: add Jinja markup in custom snippet type


## [2.3.2] - 2021-01-04

### Changed

- GDPR: hide consent immediately on accept
- Notify: Make HTML default format for emails
- Improve the way the cache is bumped when order is created and changed

### Fixed

- Admin: fix missing `tr` closing tags

### Removed

- Notify: Remove HTML editor from notifications since summernote does not
function Jinja syntax very well and for example for-loops and ifs
cause easily broken notifications.


## [2.3.1] - 2020-12-28

### Changed

- Admin: MultiselectAjaxView returns ordered by name choices

### Fixed

- Fix `0068_help_text_improvements` migration file to have the correct field char size: 128
- Fix _vertical_phases.jinja incorrectly targets all forms
- Fix initial value of Choose to register form

## [2.3.0] - 2020-12-16

### Added

- Dashboard: Sorting of dashboard items by ordering number
- Xtheme: add option to set a custom cell width in placeholders

### Changed

- Admin: set product default price value initial value to zero

### Fixed

- Admin: Fix multiple translations returned when using values_list on translated field
- Front: Fix so mass and measurements unit is displayed in same unit as in the backend

### Removed

- Product variation management. [Use this instead](https://pypi.org/project/shuup-product-variations/).

## [2.2.11] - 2020-12-08

### Fixed

- SimpleCMS: Show all CMS pages for authenticated users
  when there is no group filter attached to the page

## [2.2.10] - 2020-12-04

### Fixed

- GDPR: do not create consent for anonymous user in checkout


## [2.2.9] - 2020-11-23

### Changed

- Core: Increase field lengths in *LogEntry models
  - Add an index to the indentifier for faster querying.
  - Use the same error prevention measures for message than is done for
    identifier in _add_log_entry() for consistency.

### Fixed

- Core: Fix `ProtectedError` when deleting a `Manufacturer` which was still
  connected to product(s).


## [2.2.8] - 2020-11-23

### Added

- Add font size 16 to summernote text editor

### Fixed

- GDPR: make sure to return a blank list in the `get_active_consent_pages`
  method when there is no page to consent


## [2.2.7] - 2020-11-20

### Fixed

- Admin: do not add/remove shop staff member while saving a staff user


## [2.2.6] - 2020-11-17

### Added

- Include products belonging to child categories of filtered category

### Changed

Admin: do not allow non-superusers manage superusers
  - Do not show is_superuser field for non-superusers no matter
    who they are editing
  - Do not show superuser column in list since the superusers are
    already filtered out from non-superusers who are main people
    using the admin panel.


## [2.2.5] - 2020-11-12

### Fixed

- Front: force recalculate lines after setting the payment and shipping methods to the basket in checkout phase

### Changed

- Don't display taxless price when it's equal to taxful in checkout

### Added

- SimpleCMS: Add field to limit a page availability by permission group

## [2.2.4] - 2020-11-09

### Fixed

- Core: Fix basket implementation that was using the same memory
object for all baskets instances in the same process

## [2.2.3] - 2020-11-05

### Fixed

- Add missing id field to the media forms


## [2.2.2] - 2020-11-03

### Fixed

- Prevent duplicate images in product media form
- Do not render duplicate hidden media form field


## [2.2.1] - 2020-11-02

### Changed

- Update French, Finnish and Swedish translations
- Change the Supplier.objects.enabled() filter to only return approved suppliers

### Changed

- Admin: Show a loader in place of picotable when a request is pending.

## [2.2.0] - 2020-10-23

### Possible breaking change

- When updating to this double check your project filters around supplier are working
  after this Supplire shop->shops change.

### Changed

- Admin: change the supplier views to update the approved flag for the current shop only
- Core: change the Supplier object manager to consider the approved flag for the given shop

### Added

- Core: add new module SupplierShop to store thre M2M relationship between the supplier
and the shop with additional attributes

## [2.1.12] - 2020-10-21

### Fixed

- Importer: fix the product importer to prevent parent sku being the current product or other variation child

## [2.1.11] - 2020-10-15

### Added

- Add Spanish and French (CA) translations from Transifex
- Notify: Add a new `attributes` attribute to `shuup.notify.base.Variable` for showing examples
  of which attributes can be accessed in the script templates.
- Notfiy: Show some `Order` related attributes in the notify templates.

### Fixed

- Core: include arbitrary refunds for max refundable amount
- Admin: select product variation in popup window
- Importer: ignore None columns while importing files
- Admin: Show more descriptive error messages in the media uploader in some situations.

### Changed

- Update Finnish and Swedish translations from Transifex
- Importer: add option to import product variations
  - Add option to import product variations
  - Improve handle stock to get supplier by supplier name and
    set the supplier stock managed and update the module identifier.
  - Improve handle stock to set the logical count to desired quantity
    instead adding new stock for the amount. This should help sellers
    to keep their product stock value correct.
- Preserve newlines in vendor and product descriptions even when
 `SHUUP_ADMIN_ALLOW_HTML_IN_PRODUCT_DESCRIPTION` and `SHUUP_ADMIN_ALLOW_HTML_IN_VENDOR_DESCRIPTION` are `False`.
- Importer: log errors in the importer and use specific exception classes instead of using Exception
- Notify: make the default script language be the fallback from Parler
- Admin: Hide the 'Root' folder from users that do not have the `"media.view-all"` permission.


## [2.1.10] - 2020-09-29

### Fixed

- Front: fix typo in pagination

### Translations

- Update Finnish and Swedish translations


## [2.1.9] - 2020-09-23

### Fixed

- Fix button that removes coupon from the basket by using the correct JS event property

## [2.1.8] - 2020-09-15

- Update translations strings
- Importer: fix product CSV importer to better match the headers


## [2.1.7] - 2020-09-11

- Admin: improve product variation management. This release purely
  amends release 2.1.6.


## [2.1.6] - 2020-09-11

Admin: add supplier check to product list and edit views
Admin: improve product variation management

  Remove activate template form field as confusing.

  1. Now when add new template:
    - New empty template is created

  2. When you have template selected:
    - Product variations are saved based on the form
    - Variation options are updated to the selected template

  3. When template is not selected:
    - Product variations are saved based on the form


## [2.1.5] - 2020-09-08

### Fixed

- Requirements: require Markdown>=3,<4 instead <3
- Xtheme: Fix social media plugin form initial data population.


## [2.1.4] - 2020-09-08

### Fixed

- Xtheme: fix social media plugin form populate
- GDPR: Fix anonymization error when an order of a contact had no shipping or billing address.


## [2.1.3] - 2020-08-28

### Fixed

- Xtheme: fix model choice widget for plugins (django 2)


## [2.1.2] - 2020-08-26

### Fixed

- Xtheme: fix editor template issue
- Simple CMS: make sure to pass optional parameters through kwargs in form


## [2.1.1] - 2020-08-26

### Added

- Admin: add option to delete attributes

### Fixed

- Xtheme: fix editor template issue and make sure to pass optional parameters through kwargs in form
- Notify: unescape email subject and body to prevent sending broken characters in emails


## [2.1.0] - 2020-08-24

### Added

- shuup.notify: add notification_email_before_send signal to SendMail
- shuup.notify: add event identifier to Context


## [2.0.8] - 2020-08-24

### Fixed

- Prevent crashing when trying to cache an unpicklable value.


## [2.0.7] - 2020-08-21

### Fixed

- Fix passing a `reverse_lazy()` URL as the `upload_url` argument for `FileDnDUploaderWidget`.


## [2.0.6] - 2020-08-18

### Changed

- Admin: Make the order editor keep the suppliers of non-product order lines intact.

### Fixed:

- Admin: Fix the edit button on the order editor.


## [2.0.5] - 2020-08-16

### Added

- Admin: user and permission based access to media folders

  This means that all vendors can have their own root folder and do what every they want in that folder.
  But it also allows the admin to give viewing access to one folder for all suppliers.


## [2.0.4] - 2020-08-07

- Testing: add missing migrations


## [2.0.3] - 2020-08-07

- CMS: add missing migrations


## [2.0.2] - 2020-08-07

### Changed

- Removed Django 1.11 compatible code from the code base

### Fixed

- Admin: fix logout view that was loading the template from Django instead of custom template
- Admin: return `None` when the order source was not correctly initialized in JsonOrderCreator
- Core: add parameter in shuup_static to load the version of a given package


## [2.0.1] - 2020-08-04

- Add initial support for Django 2.2


## [1.11.10] - 2020-08-04

- Fix issue on arranging menu after reset which sets the configuration None
  which in the other hand is hard to update as it is not dict.


## [1.11.9] - 2020-08-04

- Admin: add option to arrange menu for superuses, staff and suppliers

  For now it was only possible to arrange menu per user which is not
  sufficient while the menu needs to be arranged for the whole group
  of people like shop staff or vendors.

  Allow to create menu custom menu for superusers, staff or suppliers,
  but remain the possibility to still arrange the menu per user.

  Add option to translate each menu arranged for these groups since
  not all vendors/suppliers necessary speak same language.


## [1.11.8] - 2020-07-31

### Fixed

- Fix admin order edit tool to use correct id for supplier query
- Admin: limit the Manufacturer delete queryset per shop

### Added

- Notify: added email template object to store reusable email templates for SendEmail actions
  This contains a migration step to move all old body template field to use email templates.

### Changed

- Xtheme: move CodeMirror JS lib dependence to Admin
- Sanitize product description on save if `SHUUP_ADMIN_ALLOW_HTML_IN_PRODUCT_DESCRIPTION` is set to `False`

## [1.11.7] - 2020-07-23

### Added

- Core: Add dynamic measurement unit system
  - New settings for specifying units:
    - `SHUUP_MASS_UNIT`
    - `SHUUP_LENGTH_UNIT`
  - New function for getting the volume unit: `shuup.core.utils.units.get_shuup_volume_unit`

### Changed

- **BREAKING**: Change `Shipment` default weight unit from `kg` to `g`
- **BREAKING**: Change `Shipment` default volume unit from `m3` to `mm3`
- **BREAKING**: Change `ShipmentProduct` default volume unit from `m3` to `mm3`

### Removed

- Remove 'known unit' validation from `MeasurementField`, it can contain any units now

## [1.11.6] - 2020-07-22

### Changed

- Front: Add priority attribute to base order form to enable using precedence

## [1.11.5] - 2020-07-07

### Added

- Add signal when an email is sent by a notification

## [1.11.4] - 2020-07-06

- Fix issue with browser tests

## [1.11.3] - 2020-07-04

### Added

- Add `Dockerfile-dev` for development
- Add Docker instructions to docs

### Changed

- Add theme for the shop in `shuup_init`
- Make the shop not be in maintenance mode in `shuup_init`
- Make `Dockerfile` use `shuup` from PyPi for faster build time

## [1.11.2] - 2020-07-03

- Move workbench sqlite database location for upcoming Docker setup

## [1.11.1] - 2020-07-03

### Added

- Admin: Add settings for controlling allowing HTML in product and vendor descriptions


## [1.11.0] - 2020-07-02

### Changed

- Importer: add context object while initializing a importer class
- Core: use UUID in basket IDs to prevent possible duplicates
- Core: save basket shipping and billing address as dictionary when id is not available
- Front: remove the custom _load() implementation from the basket as it is the same as the core
- Core: ignore lines that are not from the given source while calculating taxes
- Campaigns: do not apply campaigns in baskets configured to a supplier
- Admin: change service admin to list only providers that the current user can access
- Use UUID4 while generating order line ids by default
- Admin: Improve message banners, by:
    - Resetting the timeout for hiding the messages when a new message is added.
    - Immediately clearing the already hidden messages a when new one is added.
    - Not hiding messages when clicking just random background elements.
    - Allowing dismissing all of the messages by clicking any one of them anywhere.

### Added

- Admin: add improved product copy
- Core: add task runner to support running tasks using 3rd party services like Celery
- Core: add shops and supplier to ServiceProvider and Service models
- Front: add feature for checkout phases to spawn extra phases
- Add custom get_ip method and use it everywhere
- Importer: add permissions for all the diffrent types of importers
- Importer: add context class to data importer

### Removed

- Travis jobs for Django 1.8 and 1.9

### Fixed

- Removed the kind prefix from feedback messages using Django messages to prevent duplicate strings.
- Fixed the way the permissions identifier are split in admin
- Fixed issue that was importing User model directly
- Core: changed `del` basket command handler to not try to parse the basket line into an integer


## [1.10.16] - 2020-06-03

- Simple CMS: Fix a bug with the page links plugin

## [1.10.15] - 2020-06-02

### Changed

- Front: Ensure company name and tax number is set to both billing and shipping address same way
as when filled through company form when customer is not logged in. Company name and tax number
at order addresses seems to help with some taxation logic as well as makes things more consistent.

### Fixed

- Admin: Make sure related custom columns are added accrodingly. Fix issue with filtering through columns
that are by default hidden

## [1.10.14] - 2020-05-27

### Fixed

- Front: only show carousel title when there is one

### Changed

- Notify: Add AccountActivation event. AccountActivation event is
  triggered only when the user is activated for the first time.
- Front: improve next parameter with registration. Check GET
  parameter first and then fallback to POST data.

## [1.10.13] - 2020-05-20

- Admin: fix width issue with picotable images
- Admin: fix bugs in order edit and improve it one step closer to
  multivendor world. Now supports situation when vendors does not
  share products.
     - Add option to make shipping and payment method optional
     - Add supplier to pricing context
     - Show supplier name on product column
     - Make auto add for product select false by default
     - Fix product select2 missing URL and data handler since
       the whole ajax method was passed as attrs.
     - Add option to open/close collapsed content sections in mobile
- Core: add option to enable order edit for multiple vendors
- Front: do not stack history on product list when filters are changed.
  Instead replace state so back-buttons works nicely.
- Front: prevent image Lightbox touching history so you do not need
  to click back 6 times after you have viewed all images.

## [1.10.12] - 2020-05-05

### Added

- Admin: add error message when upload fails. At media queue complete do not
  resave product media if the file-count has not changed. This for example
  prevents media save when the upload itself fails.
- Admin: add option to override dropzone upload path by using data attribute
- Admin: add upload path to browser URLs and use it to fallback on media
  uploads when the actual media path is not available.
- Admin: Ability to delete manufacturer
- Admin: Ability to login as the selected contact if it's a user

### Fixed

- Admin: Now when activating/deactivating user it's contact will also change
- Admin: New notification for when a account get's reactivated

## [1.10.11] - 2020-04-23

### Fixed

- Discounts: create different admin module for archived discounts to fix breadcrumbs
- Fix product pagination by not overriding the state with undefined values

### Fixed

- Middleware: fix so it trys to take the users timezone first, then the suppliers, last the projects TIME_ZONE

### Changed

- Front: customize sort options through settings

## [1.10.10] - 2020-03-24

### Fixed

- Admin: Notification name when deleteing it
- Admin: Update contact list so that it only shows customers by default
- Front: Fix typo

### Changed

- Front: Add supplier choice to best selling product context function
- Admin: allow sorting categories by name
- Admin: show product orderability errors as list


## [1.10.9] - 2020-03-24

### Fixed

- Admin: remove pinned /sa/ URL from scripts to support dynamic admin URLs
- Admin: Fix graphical (incorrect indent) bug in Product / Stock Management

## [1.10.8] - 2020-03-20

### Changed

- Admin: add spinner and progressbar options components through Bootstrap 4.

### Fixed

- Issue running category filter browser test with Travis


## [1.10.7] - 2020-03-09

### Fixed

- Admin: remove pinned /sa/ URL from scripts to support dynamic admin URLs
- Front: keep the current query string parameters as the initial state
  when refreshing product filters.

### Changed

- Admin: fix page jumps after reaload
- Admin: make browser urls support urls with parameters

## [1.10.6] - 2020-02-28

### Changed

- Core: supplier name max length to 128 from 64

## [1.10.5] - 2020-02-27

### Added

- Add option to send notification event at password recovery

### Changed

- Improve the admin modals to use flexbox and work better on small devices

### Fixed

- Admin: fix password recovery success URL
- Picotable: render the filters button on small devices,
  even when there is no data, to allow resetting filters

## [1.10.4] - 2020-02-22

### Changed

- Make Admin messages dismissible

### Fixed

- Admin: Fix search results overflowing the canvas

## [1.10.3] - 2020-02-21

### Fixed

- Admin: fix bug when uploading product media

## [1.10.2] - 2020-02-19

### Added

- Admin: add option to impersonate staff users
- Notify: add option to delete notify scripts
- Admin: Allow shop staff to impersonate regular users
- Notify: Add BCC and CC fields to SendEmail notification action.
- Add the CHANGELOG.md to the root of the code base.

### Changed

- Xtheme: Improve template injection by checking not wasting time invoking regex for nothing
- Add `MiddlewareMixin` to all middlewares to prepare for Django 2.x
- Notify: Changed the Email topology type to support comma-separated list of emails when using constants.
- Front: skip product filter refresh if filters not defined
- GDPR: change "i agree" button to "i understand"

### Fixed

- Front: fix notification template default content
- Admin: improve primary image fallback for product
- Fixed the placeholder of Select2 component in Admin
- FileDnDUploader: Add check for the `data-kind` attribute of the drop zone. If the data-kind is
  `images`, add an attribute to the hidden input that only allows images to be uploaded.
- Front: fix bug with imagelightbox
- CMS: Free page URL on delete

## Older versions

Find older release notes [here](./doc/changelog.rst).<|MERGE_RESOLUTION|>--- conflicted
+++ resolved
@@ -10,16 +10,13 @@
 
 ### Changed
 
-<<<<<<< HEAD
 - Admin: Disable scrolling on jquery datetime pickers
-=======
 - Core: Turn variation parent mode back to normal if it has no non-deleted children
 
 ### Fixed
 
 - Do not rely on STATIC_URL and MEDIA_URL while formatting static and media urls
 
->>>>>>> 12038106
 
 ## [2.3.14] - 2021-02-04
 
