# Changelog
All notable changes to this project will be documented in this file.

The format is based on [Keep a Changelog](https://keepachangelog.com/en/1.0.0/),
and this project adheres to [Semantic Versioning](https://semver.org/spec/v2.0.0.html).

## Unreleased

List all changes after the last release here (newer on top). Each change on a separate bullet point line


### Added

- Dashboard: Sorting of dashboard items by ordering number
- Xtheme: add option to set a custom cell width in placeholders

### Fixed

<<<<<<< HEAD
- Fix multiple translations returned when using values_list on translated field
=======
- Front: Fix so mass and measurements unit is displayed in same unit as in the backend

>>>>>>> b144b965

## [2.2.11] - 2020-12-08

### Fixed

- SimpleCMS: Show all CMS pages for authenticated users
  when there is no group filter attached to the page

## [2.2.10] - 2020-12-04

### Fixed

- GDPR: do not create consent for anonymous user in checkout


## [2.2.9] - 2020-11-23

### Changed

- Core: Increase field lengths in *LogEntry models
  - Add an index to the indentifier for faster querying.
  - Use the same error prevention measures for message than is done for
    identifier in _add_log_entry() for consistency.

### Fixed

- Core: Fix `ProtectedError` when deleting a `Manufacturer` which was still
  connected to product(s).


## [2.2.8] - 2020-11-23

### Added

- Add font size 16 to summernote text editor

### Fixed

- GDPR: make sure to return a blank list in the `get_active_consent_pages`
  method when there is no page to consent


## [2.2.7] - 2020-11-20

### Fixed

- Admin: do not add/remove shop staff member while saving a staff user


## [2.2.6] - 2020-11-17

### Added

- Include products belonging to child categories of filtered category

### Changed

Admin: do not allow non-superusers manage superusers
  - Do not show is_superuser field for non-superusers no matter
    who they are editing
  - Do not show superuser column in list since the superusers are
    already filtered out from non-superusers who are main people
    using the admin panel.


## [2.2.5] - 2020-11-12

### Fixed

- Front: force recalculate lines after setting the payment and shipping methods to the basket in checkout phase

### Changed

- Don't display taxless price when it's equal to taxful in checkout

### Added

- SimpleCMS: Add field to limit a page availability by permission group

## [2.2.4] - 2020-11-09

### Fixed

- Core: Fix basket implementation that was using the same memory
object for all baskets instances in the same process

## [2.2.3] - 2020-11-05

### Fixed

- Add missing id field to the media forms


## [2.2.2] - 2020-11-03

### Fixed

- Prevent duplicate images in product media form
- Do not render duplicate hidden media form field


## [2.2.1] - 2020-11-02

### Changed

- Update French, Finnish and Swedish translations
- Change the Supplier.objects.enabled() filter to only return approved suppliers

### Changed

- Admin: Show a loader in place of picotable when a request is pending.

## [2.2.0] - 2020-10-23

### Possible breaking change

- When updating to this double check your project filters around supplier are working
  after this Supplire shop->shops change.

### Changed

- Admin: change the supplier views to update the approved flag for the current shop only
- Core: change the Supplier object manager to consider the approved flag for the given shop

### Added

- Core: add new module SupplierShop to store thre M2M relationship between the supplier
and the shop with additional attributes

## [2.1.12] - 2020-10-21

### Fixed

- Importer: fix the product importer to prevent parent sku being the current product or other variation child

## [2.1.11] - 2020-10-15

### Added

- Add Spanish and French (CA) translations from Transifex
- Notify: Add a new `attributes` attribute to `shuup.notify.base.Variable` for showing examples
  of which attributes can be accessed in the script templates.
- Notfiy: Show some `Order` related attributes in the notify templates.

### Fixed

- Core: include arbitrary refunds for max refundable amount
- Admin: select product variation in popup window
- Importer: ignore None columns while importing files
- Admin: Show more descriptive error messages in the media uploader in some situations.

### Changed

- Update Finnish and Swedish translations from Transifex
- Importer: add option to import product variations
  - Add option to import product variations
  - Improve handle stock to get supplier by supplier name and
    set the supplier stock managed and update the module identifier.
  - Improve handle stock to set the logical count to desired quantity
    instead adding new stock for the amount. This should help sellers
    to keep their product stock value correct.
- Preserve newlines in vendor and product descriptions even when
 `SHUUP_ADMIN_ALLOW_HTML_IN_PRODUCT_DESCRIPTION` and `SHUUP_ADMIN_ALLOW_HTML_IN_VENDOR_DESCRIPTION` are `False`.
- Importer: log errors in the importer and use specific exception classes instead of using Exception
- Notify: make the default script language be the fallback from Parler
- Admin: Hide the 'Root' folder from users that do not have the `"media.view-all"` permission.


## [2.1.10] - 2020-09-29

### Fixed

- Front: fix typo in pagination

### Translations

- Update Finnish and Swedish translations


## [2.1.9] - 2020-09-23

### Fixed

- Fix button that removes coupon from the basket by using the correct JS event property

## [2.1.8] - 2020-09-15

- Update translations strings
- Importer: fix product CSV importer to better match the headers


## [2.1.7] - 2020-09-11

- Admin: improve product variation management. This release purely
  amends release 2.1.6.


## [2.1.6] - 2020-09-11

Admin: add supplier check to product list and edit views
Admin: improve product variation management

  Remove activate template form field as confusing.

  1. Now when add new template:
    - New empty template is created

  2. When you have template selected:
    - Product variations are saved based on the form
    - Variation options are updated to the selected template

  3. When template is not selected:
    - Product variations are saved based on the form


## [2.1.5] - 2020-09-08

### Fixed

- Requirements: require Markdown>=3,<4 instead <3
- Xtheme: Fix social media plugin form initial data population.


## [2.1.4] - 2020-09-08

### Fixed

- Xtheme: fix social media plugin form populate
- GDPR: Fix anonymization error when an order of a contact had no shipping or billing address.


## [2.1.3] - 2020-08-28

### Fixed

- Xtheme: fix model choice widget for plugins (django 2)


## [2.1.2] - 2020-08-26

### Fixed

- Xtheme: fix editor template issue
- Simple CMS: make sure to pass optional parameters through kwargs in form


## [2.1.1] - 2020-08-26

### Added

- Admin: add option to delete attributes

### Fixed

- Xtheme: fix editor template issue and make sure to pass optional parameters through kwargs in form
- Notify: unescape email subject and body to prevent sending broken characters in emails


## [2.1.0] - 2020-08-24

### Added

- shuup.notify: add notification_email_before_send signal to SendMail
- shuup.notify: add event identifier to Context


## [2.0.8] - 2020-08-24

### Fixed

- Prevent crashing when trying to cache an unpicklable value.


## [2.0.7] - 2020-08-21

### Fixed

- Fix passing a `reverse_lazy()` URL as the `upload_url` argument for `FileDnDUploaderWidget`.


## [2.0.6] - 2020-08-18

### Changed

- Admin: Make the order editor keep the suppliers of non-product order lines intact.

### Fixed:

- Admin: Fix the edit button on the order editor.


## [2.0.5] - 2020-08-16

### Added

- Admin: user and permission based access to media folders

  This means that all vendors can have their own root folder and do what every they want in that folder.
  But it also allows the admin to give viewing access to one folder for all suppliers.


## [2.0.4] - 2020-08-07

- Testing: add missing migrations


## [2.0.3] - 2020-08-07

- CMS: add missing migrations


## [2.0.2] - 2020-08-07

### Changed

- Removed Django 1.11 compatible code from the code base

### Fixed

- Admin: fix logout view that was loading the template from Django instead of custom template
- Admin: return `None` when the order source was not correctly initialized in JsonOrderCreator
- Core: add parameter in shuup_static to load the version of a given package


## [2.0.1] - 2020-08-04

- Add initial support for Django 2.2


## [1.11.10] - 2020-08-04

- Fix issue on arranging menu after reset which sets the configuration None
  which in the other hand is hard to update as it is not dict.


## [1.11.9] - 2020-08-04

- Admin: add option to arrange menu for superuses, staff and suppliers

  For now it was only possible to arrange menu per user which is not
  sufficient while the menu needs to be arranged for the whole group
  of people like shop staff or vendors.

  Allow to create menu custom menu for superusers, staff or suppliers,
  but remain the possibility to still arrange the menu per user.

  Add option to translate each menu arranged for these groups since
  not all vendors/suppliers necessary speak same language.


## [1.11.8] - 2020-07-31

### Fixed

- Fix admin order edit tool to use correct id for supplier query
- Admin: limit the Manufacturer delete queryset per shop

### Added

- Notify: added email template object to store reusable email templates for SendEmail actions
  This contains a migration step to move all old body template field to use email templates.

### Changed

- Xtheme: move CodeMirror JS lib dependence to Admin
- Sanitize product description on save if `SHUUP_ADMIN_ALLOW_HTML_IN_PRODUCT_DESCRIPTION` is set to `False`

## [1.11.7] - 2020-07-23

### Added

- Core: Add dynamic measurement unit system
  - New settings for specifying units:
    - `SHUUP_MASS_UNIT`
    - `SHUUP_LENGTH_UNIT`
  - New function for getting the volume unit: `shuup.core.utils.units.get_shuup_volume_unit`

### Changed

- **BREAKING**: Change `Shipment` default weight unit from `kg` to `g`
- **BREAKING**: Change `Shipment` default volume unit from `m3` to `mm3`
- **BREAKING**: Change `ShipmentProduct` default volume unit from `m3` to `mm3`

### Removed

- Remove 'known unit' validation from `MeasurementField`, it can contain any units now

## [1.11.6] - 2020-07-22

### Changed

- Front: Add priority attribute to base order form to enable using precedence

## [1.11.5] - 2020-07-07

### Added

- Add signal when an email is sent by a notification

## [1.11.4] - 2020-07-06

- Fix issue with browser tests

## [1.11.3] - 2020-07-04

### Added

- Add `Dockerfile-dev` for development
- Add Docker instructions to docs

### Changed

- Add theme for the shop in `shuup_init`
- Make the shop not be in maintenance mode in `shuup_init`
- Make `Dockerfile` use `shuup` from PyPi for faster build time

## [1.11.2] - 2020-07-03

- Move workbench sqlite database location for upcoming Docker setup

## [1.11.1] - 2020-07-03

### Added

- Admin: Add settings for controlling allowing HTML in product and vendor descriptions


## [1.11.0] - 2020-07-02

### Changed

- Importer: add context object while initializing a importer class
- Core: use UUID in basket IDs to prevent possible duplicates
- Core: save basket shipping and billing address as dictionary when id is not available
- Front: remove the custom _load() implementation from the basket as it is the same as the core
- Core: ignore lines that are not from the given source while calculating taxes
- Campaigns: do not apply campaigns in baskets configured to a supplier
- Admin: change service admin to list only providers that the current user can access
- Use UUID4 while generating order line ids by default
- Admin: Improve message banners, by:
    - Resetting the timeout for hiding the messages when a new message is added.
    - Immediately clearing the already hidden messages a when new one is added.
    - Not hiding messages when clicking just random background elements.
    - Allowing dismissing all of the messages by clicking any one of them anywhere.

### Added

- Admin: add improved product copy
- Core: add task runner to support running tasks using 3rd party services like Celery
- Core: add shops and supplier to ServiceProvider and Service models
- Front: add feature for checkout phases to spawn extra phases
- Add custom get_ip method and use it everywhere
- Importer: add permissions for all the diffrent types of importers
- Importer: add context class to data importer

### Removed

- Travis jobs for Django 1.8 and 1.9

### Fixed

- Removed the kind prefix from feedback messages using Django messages to prevent duplicate strings.
- Fixed the way the permissions identifier are split in admin
- Fixed issue that was importing User model directly
- Core: changed `del` basket command handler to not try to parse the basket line into an integer


## [1.10.16] - 2020-06-03

- Simple CMS: Fix a bug with the page links plugin

## [1.10.15] - 2020-06-02

### Changed

- Front: Ensure company name and tax number is set to both billing and shipping address same way
as when filled through company form when customer is not logged in. Company name and tax number
at order addresses seems to help with some taxation logic as well as makes things more consistent.

### Fixed

- Admin: Make sure related custom columns are added accrodingly. Fix issue with filtering through columns
that are by default hidden

## [1.10.14] - 2020-05-27

### Fixed

- Front: only show carousel title when there is one

### Changed

- Notify: Add AccountActivation event. AccountActivation event is
  triggered only when the user is activated for the first time.
- Front: improve next parameter with registration. Check GET
  parameter first and then fallback to POST data.

## [1.10.13] - 2020-05-20

- Admin: fix width issue with picotable images
- Admin: fix bugs in order edit and improve it one step closer to
  multivendor world. Now supports situation when vendors does not
  share products.
     - Add option to make shipping and payment method optional
     - Add supplier to pricing context
     - Show supplier name on product column
     - Make auto add for product select false by default
     - Fix product select2 missing URL and data handler since
       the whole ajax method was passed as attrs.
     - Add option to open/close collapsed content sections in mobile
- Core: add option to enable order edit for multiple vendors
- Front: do not stack history on product list when filters are changed.
  Instead replace state so back-buttons works nicely.
- Front: prevent image Lightbox touching history so you do not need
  to click back 6 times after you have viewed all images.

## [1.10.12] - 2020-05-05

### Added

- Admin: add error message when upload fails. At media queue complete do not
  resave product media if the file-count has not changed. This for example
  prevents media save when the upload itself fails.
- Admin: add option to override dropzone upload path by using data attribute
- Admin: add upload path to browser URLs and use it to fallback on media
  uploads when the actual media path is not available.
- Admin: Ability to delete manufacturer
- Admin: Ability to login as the selected contact if it's a user

### Fixed

- Admin: Now when activating/deactivating user it's contact will also change
- Admin: New notification for when a account get's reactivated

## [1.10.11] - 2020-04-23

### Fixed

- Discounts: create different admin module for archived discounts to fix breadcrumbs
- Fix product pagination by not overriding the state with undefined values

### Fixed

- Middleware: fix so it trys to take the users timezone first, then the suppliers, last the projects TIME_ZONE

### Changed

- Front: customize sort options through settings

## [1.10.10] - 2020-03-24

### Fixed

- Admin: Notification name when deleteing it
- Admin: Update contact list so that it only shows customers by default
- Front: Fix typo

### Changed

- Front: Add supplier choice to best selling product context function
- Admin: allow sorting categories by name
- Admin: show product orderability errors as list


## [1.10.9] - 2020-03-24

### Fixed

- Admin: remove pinned /sa/ URL from scripts to support dynamic admin URLs
- Admin: Fix graphical (incorrect indent) bug in Product / Stock Management

## [1.10.8] - 2020-03-20

### Changed

- Admin: add spinner and progressbar options components through Bootstrap 4.

### Fixed

- Issue running category filter browser test with Travis


## [1.10.7] - 2020-03-09

### Fixed

- Admin: remove pinned /sa/ URL from scripts to support dynamic admin URLs
- Front: keep the current query string parameters as the initial state
  when refreshing product filters.

### Changed

- Admin: fix page jumps after reaload
- Admin: make browser urls support urls with parameters

## [1.10.6] - 2020-02-28

### Changed

- Core: supplier name max length to 128 from 64

## [1.10.5] - 2020-02-27

### Added

- Add option to send notification event at password recovery

### Changed

- Improve the admin modals to use flexbox and work better on small devices

### Fixed

- Admin: fix password recovery success URL
- Picotable: render the filters button on small devices,
  even when there is no data, to allow resetting filters

## [1.10.4] - 2020-02-22

### Changed

- Make Admin messages dismissible

### Fixed

- Admin: Fix search results overflowing the canvas

## [1.10.3] - 2020-02-21

### Fixed

- Admin: fix bug when uploading product media

## [1.10.2] - 2020-02-19

### Added

- Admin: add option to impersonate staff users
- Notify: add option to delete notify scripts
- Admin: Allow shop staff to impersonate regular users
- Notify: Add BCC and CC fields to SendEmail notification action.
- Add the CHANGELOG.md to the root of the code base.

### Changed

- Xtheme: Improve template injection by checking not wasting time invoking regex for nothing
- Add `MiddlewareMixin` to all middlewares to prepare for Django 2.x
- Notify: Changed the Email topology type to support comma-separated list of emails when using constants.
- Front: skip product filter refresh if filters not defined
- GDPR: change "i agree" button to "i understand"

### Fixed

- Front: fix notification template default content
- Admin: improve primary image fallback for product
- Fixed the placeholder of Select2 component in Admin
- FileDnDUploader: Add check for the `data-kind` attribute of the drop zone. If the data-kind is
  `images`, add an attribute to the hidden input that only allows images to be uploaded.
- Front: fix bug with imagelightbox
- CMS: Free page URL on delete

## Older versions

Find older release notes [here](./doc/changelog.rst).<|MERGE_RESOLUTION|>--- conflicted
+++ resolved
@@ -16,12 +16,9 @@
 
 ### Fixed
 
-<<<<<<< HEAD
-- Fix multiple translations returned when using values_list on translated field
-=======
+- Admin: Fix multiple translations returned when using values_list on translated field
 - Front: Fix so mass and measurements unit is displayed in same unit as in the backend
 
->>>>>>> b144b965
 
 ## [2.2.11] - 2020-12-08
 
