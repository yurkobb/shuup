# Changelog
All notable changes to this project will be documented in this file.

The format is based on [Keep a Changelog](https://keepachangelog.com/en/1.0.0/),
and this project adheres to [Semantic Versioning](https://semver.org/spec/v2.0.0.html).

## Unreleased

List all changes after the last release here (newer on top). Each change on a separate bullet point line

## [2.8.2] - 2021-05-14

### Fixed

<<<<<<< HEAD
- Xtheme: use the context while generating the cache key
- Xtheme: do not crash the whole site when a plugin fails to render
=======
- Admin: force escape help texts which can contain `"` characters
- Admin: show translation fields from all polymorphic models available
>>>>>>> 68755605
- Xtheme: hash the cache key to prevent strings larger then 250 chars

## [2.8.1] - 2021-05-11

### Fixed

- Xtheme: encode cache key into base64 to prevent issues with memcache

## [2.8.0] - 2021-05-11

### Changed

- General: make some plugins cacheable
- Xtheme: add attribute on every plugin to indicate whether it can be cached or not

### Removed

- Xtheme: removed the SHUUP_XTHEME_USE_PLACEHOLDER_CACHE setting and do not cache the entire placeholder content

### Fixed

- Core: implement choice attribute getter and setter correctly
- Admin: collect translation strings from Shepard Tour

## [2.7.3] - 2021-05-11

### Fixed

- Admin: use correct translated label syntax for form fields
- Front: Remove untranslated Error! prefix in alert messages
- Campaigns: fix the translation string format

### Changed

- General: use gettext_lazy to make sure translations work
- Front: unify the Customer Information title across the dashboard
- Front: bump bootstrap-select and use translated strings while initializing it

## [2.7.2] - 2021-05-05

### Fixed

- Admin: Fix the Select2 translations strings
- General: Collect translation strings correctly

### Changed

- General: Pull translation strings

## [2.7.1] - 2021-05-04

### Fixed

- Core: do not use message tags as part of the message as it doesn't contain translated string
- Core: fix the python string format syntax to format after resolving the translation string

### Changed

- Settings: add Portuguese (Portugal) as a language option

## [2.7.0] - 2021-04-29

### Added

- Admin: New type of attribute: CHOICES
- Admin: Selection of multiple choices from attribute for product
- Front: Product filter by attribute choices

### Changed

- Pull strings from Transifex

### Fixed

- Reports: convert string into translated string
- Update requirements to support Python3.6+
- Fix mass editing validation for ManyToManyField fields.

## [2.6.5] - 2021-04-22

### Changed

- Front: consider the supplier from context or kwargs while reversing the product url

### Fixed

- Front: Fix the order detail template
- Admin: Pass languages to the TaxClassFormPart to show multilanguage forms

## [2.6.4] - 2021-04-19

### Changed

- Additional German translation strings

## [2.6.3] - 2021-04-13

### Changed

- Update German translation strings

## [2.6.2] - 2021-04-13

### Fixed

- Front: pin LESS version to prevent build breaks

## [2.6.1] - 2021-04-13

### Changed

- Front: add extra head block to base template
- Core: allow refunds creation when the order is complete
- Admin: show the product picture in order item list
- Admin: change so TaxClassEditView is a FormPartView
- Admin: Picotable to scroll in container on overflow rather, than entire screen scroll

### Fixed

- Front: Fix error that occurred while trying to register as a company
- Front: fix non existent macro import
- Core: Fix error that occurred when creating an order with a product which SKU was longer than 48 characters.
- Admin: Multiple duplicate images being saved when image is uploaded before product is saved

## [2.6.0] - 2021-03-29

### Changed

- Admin: Improve the copy product functionality

### Added

- Admin: add number of received orders in orders menu
- Admin: add contact CSV exporter
- CORE: Add .jsx support for shuup_makemessages command

### Fixed

- Admin: prevent exporting products that are not accessible by the current user
- Fix 'Customize Your Admin Menu' redirecting to the supplier specific edit page on saving.
- Admin: Fix picotable mobile styling to default to full-width
- Front: Fail cleanly when visiting a product page without supplier
- Fix Docker build issues with the development compose file.

## [2.5.0] - 2021-03-22

### Changed

- Front: Add so `basket.get_final_lines(with_taxes=True)` gets called after selecting shipping- and payment method.
  Reason for this is so all the taxes gets calculated before end customers fills in their payment details
- Core: undeprecate signals for ShopProduct model

### Added

- Core: add attribute in Carrier model to control whether to manage shipments using default behavior
- Admin: add shipment list view to list all shipments

### Fixed

- Notify: Fix so there is no 500 error when accessing EmailTemplate settings page
- Taxes: fallback location to billing address when shipping address is not available
- Importer: Ignore rows without any data

## [2.4.0] - 2021-03-02

### Added

- Admin: add option to hide font selection and always paste plain text in summernote editors

### Changed

- Core: move refund order line logic to tax module
  - Since each refund line you need to take care of the taxes it is
  more logical if the tax module handles the whole thing. With some
  3rd party taxation tool you need an option to handle refund taxes
  in different way.

### Fixed

- Added missing labels to product category and supplier fields

## [2.3.18] - 2021-03-01

### Added

- Front: create shipment sent notify event
- Core: add shipment tracking url to shipment model
- Admin: add shipment action to mark a shipment as sent

### Changed

- Admin: fix product module not to fail on object does not exists
- Front: update media upload URL from "media-upload/" to "upload-media/"
- Core: bump attribute name to 256 characters

## [2.3.17] - 2021-02-23

### Fixed

- Core: Adding normal products with only deleted children to basket

### Removed

- Front: remove templatecache around basket partial as not stable with custom baskets

## [2.3.16] - 2021-02-18

### Fixed

- Xtheme: fix wrong queryset that was fetching different products from the selection

## [2.3.15] - 2021-02-17

### Changed

- Admin: Disable scrolling on jquery datetime pickers
- Core: Turn variation parent mode back to normal if it has no non-deleted children
- Core: add cached property groups_ids for Contact
- Core: add lru_cache to display unit
- Core: make some Contact properties cached
- Front: optimize queries for orderable variations fetch
- Core: set shop and product for shop instance to prevent query
- Front: prefetch sales units for category view
- Lock cryptography version for test builds
- Use shop instead theme settings shop when initializing theme
- Xtheme: save current theme to request for later usage
- GDPR: add lru_cache for shop_setting getter

### Fixed

- Admin: fix bug in user permission view
- Do not rely on STATIC_URL and MEDIA_URL while formatting static and media urls

## [2.3.14] - 2021-02-04

- Front: add template cache to basket partial
- Core: avoid unnecessary touching to basket customer …
- Core: cache basket attributes while get and add cache key attribute …
- Front: skip front middleware for static and media
- Core: add makemessages support for do and cache templatetags
- Update license header for 2021

## [2.3.13] - 2021-01-28

### Added

- Admin: Add an open/close all groups button to 'Granular Permission Groups' list.

### Fixed

- Admin: Update styling for media browser
- Admin: Ensure media browser images are squares without cropping
- Xtheme: fix sortable import for static resources
- Admin: Gracefully handle the error when trying to delete a PROTECTED MediaFolder.

## [2.3.12] - 2021-01-26

### Added

- Setup: add .html to MANIFEST.in
- Admin: Add text truncate CSS to user dropdown if the user's username
  gets too long and display only a user icon on mobile screens
- Admin: always display the dashboard link in the main navigation as the first item
- Save basket just before starting the order creation.
  This ensures we have latest basket there on store
- Save basket after shipping or payment method is saved.
- Save basket after shipping or billing address is saved. For
  saving the addresses to basket data
- Add option to add log entries linked to stored baskets
- Add detail page for carts

### Changed

- Admin: Change visit shop link from an icon to a button with text
- Hide "finished" carts by default
- Modify carts list to show latest cart first

### Removed

- Admin: Remove dashboard and home icon links from top menu
- Remove the delay filter as useless. No need to hide carts

## [2.3.11] - 2021-01-25

### Added

- Core: add verbose_name to shop product so we can translate it
- Core: add middleware provides to the basket command handler
- Core: add provides to retrieve properties from order or order source
- Front: render subscription options in basket template
- Core: add provider to retrieve subscription options for a given product

### Changed

- Front: render basket and order line properties using the `front_line_properties_descriptor` provides
- Admin: change the product files form part icon to a file icon
- Core: cache language utils methods using LRU

## [2.3.10] - 2021-01-22

- Notify: make email template form use code editor with preview
- Notify: make email action body use code editor with preview
- Admin: add code editor with preview widget
- Notify: Remove breadcrumbs from editor and add save button on top
- Notify: make editor close button to Close instead Done
- Add related name to package links to enable better queryset performance
- Ensure migrations are fine for longer log entry fields

## [2.3.9] - 2021-01-19

### Changed

- Admin: add UX improvements through small style updates

### Fixed

- Admin: add apply filters button and display active filters counter badge
  - Do not save and refresh Picotable lists on filter change, but wait
  that the user selects the "Apply filter" option. Also show badge for
  active filters to indicate that some content is filtered out.
  Consider "_all" as not filter.
- Xtheme: fix summernote icons by using the original summernote css file

## [2.3.8] - 2021-01-13

- Front: fix with the product images on price update
  - patches previous v2.3.7 release

## [2.3.7] - 2021-01-12

- Front: improve async product carousel breakpoints
  - Also add option to easily override breakpoints by
    re-defining the breakpoint variable.
- Front: optimize child product orderability checks a bit
- Front: add option to replace product detail context
- Front: optimize rendering images for variation products
- Core: optimize price range calculations

## [2.3.6] - 2021-01-08

### Added

- Admin: add mass action to send password reset emails to selected users
- Notify: send notification when user request to reset password
- Core: remove the dependency of shuup.notify while resetting user's password
- Core: add signal that is triggered when user request a password reset email

## [2.3.5] - 2021-01-07

- Core: unify tax number max length at models
  - Also good practice would be not to validate tax number
  on model level but instead at the form since tax number
  format varies per country/region.

## [2.3.4] - 2021-01-06

### Changed

- Xtheme: use the shop provider instead of falling back to first shop
- Admin: cache the user permissions in the user object
- Admin: make shop provider cache the shop in the request
- Xtheme: add option to disable placeholder cache
  - Use setting SHUUP_XTHEME_USE_PLACEHOLDER_CACHE = True for this

### Removed

- Core: remove GB from countries in European Union


## [2.3.3] - 2021-01-05

- Patches v2.3.2 a bit around the xtheme editing

- Xtheme: add Jinja markup in custom snippet type


## [2.3.2] - 2021-01-04

### Changed

- GDPR: hide consent immediately on accept
- Notify: Make HTML default format for emails
- Improve the way the cache is bumped when order is created and changed

### Fixed

- Admin: fix missing `tr` closing tags

### Removed

- Notify: Remove HTML editor from notifications since summernote does not
function Jinja syntax very well and for example for-loops and ifs
cause easily broken notifications.


## [2.3.1] - 2020-12-28

### Changed

- Admin: MultiselectAjaxView returns ordered by name choices

### Fixed

- Fix `0068_help_text_improvements` migration file to have the correct field char size: 128
- Fix _vertical_phases.jinja incorrectly targets all forms
- Fix initial value of Choose to register form

## [2.3.0] - 2020-12-16

### Added

- Dashboard: Sorting of dashboard items by ordering number
- Xtheme: add option to set a custom cell width in placeholders

### Changed

- Admin: set product default price value initial value to zero

### Fixed

- Admin: Fix multiple translations returned when using values_list on translated field
- Front: Fix so mass and measurements unit is displayed in same unit as in the backend

### Removed

- Product variation management. [Use this instead](https://pypi.org/project/shuup-product-variations/).

## [2.2.11] - 2020-12-08

### Fixed

- SimpleCMS: Show all CMS pages for authenticated users
  when there is no group filter attached to the page

## [2.2.10] - 2020-12-04

### Fixed

- GDPR: do not create consent for anonymous user in checkout


## [2.2.9] - 2020-11-23

### Changed

- Core: Increase field lengths in *LogEntry models
  - Add an index to the indentifier for faster querying.
  - Use the same error prevention measures for message than is done for
    identifier in _add_log_entry() for consistency.

### Fixed

- Core: Fix `ProtectedError` when deleting a `Manufacturer` which was still
  connected to product(s).


## [2.2.8] - 2020-11-23

### Added

- Add font size 16 to summernote text editor

### Fixed

- GDPR: make sure to return a blank list in the `get_active_consent_pages`
  method when there is no page to consent


## [2.2.7] - 2020-11-20

### Fixed

- Admin: do not add/remove shop staff member while saving a staff user


## [2.2.6] - 2020-11-17

### Added

- Include products belonging to child categories of filtered category

### Changed

Admin: do not allow non-superusers manage superusers
  - Do not show is_superuser field for non-superusers no matter
    who they are editing
  - Do not show superuser column in list since the superusers are
    already filtered out from non-superusers who are main people
    using the admin panel.


## [2.2.5] - 2020-11-12

### Fixed

- Front: force recalculate lines after setting the payment and shipping methods to the basket in checkout phase

### Changed

- Don't display taxless price when it's equal to taxful in checkout

### Added

- SimpleCMS: Add field to limit a page availability by permission group

## [2.2.4] - 2020-11-09

### Fixed

- Core: Fix basket implementation that was using the same memory
object for all baskets instances in the same process

## [2.2.3] - 2020-11-05

### Fixed

- Add missing id field to the media forms


## [2.2.2] - 2020-11-03

### Fixed

- Prevent duplicate images in product media form
- Do not render duplicate hidden media form field


## [2.2.1] - 2020-11-02

### Changed

- Update French, Finnish and Swedish translations
- Change the Supplier.objects.enabled() filter to only return approved suppliers

### Changed

- Admin: Show a loader in place of picotable when a request is pending.

## [2.2.0] - 2020-10-23

### Possible breaking change

- When updating to this double check your project filters around supplier are working
  after this Supplire shop->shops change.

### Changed

- Admin: change the supplier views to update the approved flag for the current shop only
- Core: change the Supplier object manager to consider the approved flag for the given shop

### Added

- Core: add new module SupplierShop to store thre M2M relationship between the supplier
and the shop with additional attributes

## [2.1.12] - 2020-10-21

### Fixed

- Importer: fix the product importer to prevent parent sku being the current product or other variation child

## [2.1.11] - 2020-10-15

### Added

- Add Spanish and French (CA) translations from Transifex
- Notify: Add a new `attributes` attribute to `shuup.notify.base.Variable` for showing examples
  of which attributes can be accessed in the script templates.
- Notfiy: Show some `Order` related attributes in the notify templates.

### Fixed

- Core: include arbitrary refunds for max refundable amount
- Admin: select product variation in popup window
- Importer: ignore None columns while importing files
- Admin: Show more descriptive error messages in the media uploader in some situations.

### Changed

- Update Finnish and Swedish translations from Transifex
- Importer: add option to import product variations
  - Add option to import product variations
  - Improve handle stock to get supplier by supplier name and
    set the supplier stock managed and update the module identifier.
  - Improve handle stock to set the logical count to desired quantity
    instead adding new stock for the amount. This should help sellers
    to keep their product stock value correct.
- Preserve newlines in vendor and product descriptions even when
 `SHUUP_ADMIN_ALLOW_HTML_IN_PRODUCT_DESCRIPTION` and `SHUUP_ADMIN_ALLOW_HTML_IN_VENDOR_DESCRIPTION` are `False`.
- Importer: log errors in the importer and use specific exception classes instead of using Exception
- Notify: make the default script language be the fallback from Parler
- Admin: Hide the 'Root' folder from users that do not have the `"media.view-all"` permission.


## [2.1.10] - 2020-09-29

### Fixed

- Front: fix typo in pagination

### Translations

- Update Finnish and Swedish translations


## [2.1.9] - 2020-09-23

### Fixed

- Fix button that removes coupon from the basket by using the correct JS event property

## [2.1.8] - 2020-09-15

- Update translations strings
- Importer: fix product CSV importer to better match the headers


## [2.1.7] - 2020-09-11

- Admin: improve product variation management. This release purely
  amends release 2.1.6.


## [2.1.6] - 2020-09-11

Admin: add supplier check to product list and edit views
Admin: improve product variation management

  Remove activate template form field as confusing.

  1. Now when add new template:
    - New empty template is created

  2. When you have template selected:
    - Product variations are saved based on the form
    - Variation options are updated to the selected template

  3. When template is not selected:
    - Product variations are saved based on the form


## [2.1.5] - 2020-09-08

### Fixed

- Requirements: require Markdown>=3,<4 instead <3
- Xtheme: Fix social media plugin form initial data population.


## [2.1.4] - 2020-09-08

### Fixed

- Xtheme: fix social media plugin form populate
- GDPR: Fix anonymization error when an order of a contact had no shipping or billing address.


## [2.1.3] - 2020-08-28

### Fixed

- Xtheme: fix model choice widget for plugins (django 2)


## [2.1.2] - 2020-08-26

### Fixed

- Xtheme: fix editor template issue
- Simple CMS: make sure to pass optional parameters through kwargs in form


## [2.1.1] - 2020-08-26

### Added

- Admin: add option to delete attributes

### Fixed

- Xtheme: fix editor template issue and make sure to pass optional parameters through kwargs in form
- Notify: unescape email subject and body to prevent sending broken characters in emails


## [2.1.0] - 2020-08-24

### Added

- shuup.notify: add notification_email_before_send signal to SendMail
- shuup.notify: add event identifier to Context


## [2.0.8] - 2020-08-24

### Fixed

- Prevent crashing when trying to cache an unpicklable value.


## [2.0.7] - 2020-08-21

### Fixed

- Fix passing a `reverse_lazy()` URL as the `upload_url` argument for `FileDnDUploaderWidget`.


## [2.0.6] - 2020-08-18

### Changed

- Admin: Make the order editor keep the suppliers of non-product order lines intact.

### Fixed:

- Admin: Fix the edit button on the order editor.


## [2.0.5] - 2020-08-16

### Added

- Admin: user and permission based access to media folders

  This means that all vendors can have their own root folder and do what every they want in that folder.
  But it also allows the admin to give viewing access to one folder for all suppliers.


## [2.0.4] - 2020-08-07

- Testing: add missing migrations


## [2.0.3] - 2020-08-07

- CMS: add missing migrations


## [2.0.2] - 2020-08-07

### Changed

- Removed Django 1.11 compatible code from the code base

### Fixed

- Admin: fix logout view that was loading the template from Django instead of custom template
- Admin: return `None` when the order source was not correctly initialized in JsonOrderCreator
- Core: add parameter in shuup_static to load the version of a given package


## [2.0.1] - 2020-08-04

- Add initial support for Django 2.2


## [1.11.10] - 2020-08-04

- Fix issue on arranging menu after reset which sets the configuration None
  which in the other hand is hard to update as it is not dict.


## [1.11.9] - 2020-08-04

- Admin: add option to arrange menu for superuses, staff and suppliers

  For now it was only possible to arrange menu per user which is not
  sufficient while the menu needs to be arranged for the whole group
  of people like shop staff or vendors.

  Allow to create menu custom menu for superusers, staff or suppliers,
  but remain the possibility to still arrange the menu per user.

  Add option to translate each menu arranged for these groups since
  not all vendors/suppliers necessary speak same language.


## [1.11.8] - 2020-07-31

### Fixed

- Fix admin order edit tool to use correct id for supplier query
- Admin: limit the Manufacturer delete queryset per shop

### Added

- Notify: added email template object to store reusable email templates for SendEmail actions
  This contains a migration step to move all old body template field to use email templates.

### Changed

- Xtheme: move CodeMirror JS lib dependence to Admin
- Sanitize product description on save if `SHUUP_ADMIN_ALLOW_HTML_IN_PRODUCT_DESCRIPTION` is set to `False`

## [1.11.7] - 2020-07-23

### Added

- Core: Add dynamic measurement unit system
  - New settings for specifying units:
    - `SHUUP_MASS_UNIT`
    - `SHUUP_LENGTH_UNIT`
  - New function for getting the volume unit: `shuup.core.utils.units.get_shuup_volume_unit`

### Changed

- **BREAKING**: Change `Shipment` default weight unit from `kg` to `g`
- **BREAKING**: Change `Shipment` default volume unit from `m3` to `mm3`
- **BREAKING**: Change `ShipmentProduct` default volume unit from `m3` to `mm3`

### Removed

- Remove 'known unit' validation from `MeasurementField`, it can contain any units now

## [1.11.6] - 2020-07-22

### Changed

- Front: Add priority attribute to base order form to enable using precedence

## [1.11.5] - 2020-07-07

### Added

- Add signal when an email is sent by a notification

## [1.11.4] - 2020-07-06

- Fix issue with browser tests

## [1.11.3] - 2020-07-04

### Added

- Add `Dockerfile-dev` for development
- Add Docker instructions to docs

### Changed

- Add theme for the shop in `shuup_init`
- Make the shop not be in maintenance mode in `shuup_init`
- Make `Dockerfile` use `shuup` from PyPi for faster build time

## [1.11.2] - 2020-07-03

- Move workbench sqlite database location for upcoming Docker setup

## [1.11.1] - 2020-07-03

### Added

- Admin: Add settings for controlling allowing HTML in product and vendor descriptions


## [1.11.0] - 2020-07-02

### Changed

- Importer: add context object while initializing a importer class
- Core: use UUID in basket IDs to prevent possible duplicates
- Core: save basket shipping and billing address as dictionary when id is not available
- Front: remove the custom _load() implementation from the basket as it is the same as the core
- Core: ignore lines that are not from the given source while calculating taxes
- Campaigns: do not apply campaigns in baskets configured to a supplier
- Admin: change service admin to list only providers that the current user can access
- Use UUID4 while generating order line ids by default
- Admin: Improve message banners, by:
    - Resetting the timeout for hiding the messages when a new message is added.
    - Immediately clearing the already hidden messages a when new one is added.
    - Not hiding messages when clicking just random background elements.
    - Allowing dismissing all of the messages by clicking any one of them anywhere.

### Added

- Admin: add improved product copy
- Core: add task runner to support running tasks using 3rd party services like Celery
- Core: add shops and supplier to ServiceProvider and Service models
- Front: add feature for checkout phases to spawn extra phases
- Add custom get_ip method and use it everywhere
- Importer: add permissions for all the diffrent types of importers
- Importer: add context class to data importer

### Removed

- Travis jobs for Django 1.8 and 1.9

### Fixed

- Removed the kind prefix from feedback messages using Django messages to prevent duplicate strings.
- Fixed the way the permissions identifier are split in admin
- Fixed issue that was importing User model directly
- Core: changed `del` basket command handler to not try to parse the basket line into an integer


## [1.10.16] - 2020-06-03

- Simple CMS: Fix a bug with the page links plugin

## [1.10.15] - 2020-06-02

### Changed

- Front: Ensure company name and tax number is set to both billing and shipping address same way
as when filled through company form when customer is not logged in. Company name and tax number
at order addresses seems to help with some taxation logic as well as makes things more consistent.

### Fixed

- Admin: Make sure related custom columns are added accrodingly. Fix issue with filtering through columns
that are by default hidden

## [1.10.14] - 2020-05-27

### Fixed

- Front: only show carousel title when there is one

### Changed

- Notify: Add AccountActivation event. AccountActivation event is
  triggered only when the user is activated for the first time.
- Front: improve next parameter with registration. Check GET
  parameter first and then fallback to POST data.

## [1.10.13] - 2020-05-20

- Admin: fix width issue with picotable images
- Admin: fix bugs in order edit and improve it one step closer to
  multivendor world. Now supports situation when vendors does not
  share products.
     - Add option to make shipping and payment method optional
     - Add supplier to pricing context
     - Show supplier name on product column
     - Make auto add for product select false by default
     - Fix product select2 missing URL and data handler since
       the whole ajax method was passed as attrs.
     - Add option to open/close collapsed content sections in mobile
- Core: add option to enable order edit for multiple vendors
- Front: do not stack history on product list when filters are changed.
  Instead replace state so back-buttons works nicely.
- Front: prevent image Lightbox touching history so you do not need
  to click back 6 times after you have viewed all images.

## [1.10.12] - 2020-05-05

### Added

- Admin: add error message when upload fails. At media queue complete do not
  resave product media if the file-count has not changed. This for example
  prevents media save when the upload itself fails.
- Admin: add option to override dropzone upload path by using data attribute
- Admin: add upload path to browser URLs and use it to fallback on media
  uploads when the actual media path is not available.
- Admin: Ability to delete manufacturer
- Admin: Ability to login as the selected contact if it's a user

### Fixed

- Admin: Now when activating/deactivating user it's contact will also change
- Admin: New notification for when a account get's reactivated

## [1.10.11] - 2020-04-23

### Fixed

- Discounts: create different admin module for archived discounts to fix breadcrumbs
- Fix product pagination by not overriding the state with undefined values

### Fixed

- Middleware: fix so it trys to take the users timezone first, then the suppliers, last the projects TIME_ZONE

### Changed

- Front: customize sort options through settings

## [1.10.10] - 2020-03-24

### Fixed

- Admin: Notification name when deleteing it
- Admin: Update contact list so that it only shows customers by default
- Front: Fix typo

### Changed

- Front: Add supplier choice to best selling product context function
- Admin: allow sorting categories by name
- Admin: show product orderability errors as list


## [1.10.9] - 2020-03-24

### Fixed

- Admin: remove pinned /sa/ URL from scripts to support dynamic admin URLs
- Admin: Fix graphical (incorrect indent) bug in Product / Stock Management

## [1.10.8] - 2020-03-20

### Changed

- Admin: add spinner and progressbar options components through Bootstrap 4.

### Fixed

- Issue running category filter browser test with Travis


## [1.10.7] - 2020-03-09

### Fixed

- Admin: remove pinned /sa/ URL from scripts to support dynamic admin URLs
- Front: keep the current query string parameters as the initial state
  when refreshing product filters.

### Changed

- Admin: fix page jumps after reaload
- Admin: make browser urls support urls with parameters

## [1.10.6] - 2020-02-28

### Changed

- Core: supplier name max length to 128 from 64

## [1.10.5] - 2020-02-27

### Added

- Add option to send notification event at password recovery

### Changed

- Improve the admin modals to use flexbox and work better on small devices

### Fixed

- Admin: fix password recovery success URL
- Picotable: render the filters button on small devices,
  even when there is no data, to allow resetting filters

## [1.10.4] - 2020-02-22

### Changed

- Make Admin messages dismissible

### Fixed

- Admin: Fix search results overflowing the canvas

## [1.10.3] - 2020-02-21

### Fixed

- Admin: fix bug when uploading product media

## [1.10.2] - 2020-02-19

### Added

- Admin: add option to impersonate staff users
- Notify: add option to delete notify scripts
- Admin: Allow shop staff to impersonate regular users
- Notify: Add BCC and CC fields to SendEmail notification action.
- Add the CHANGELOG.md to the root of the code base.

### Changed

- Xtheme: Improve template injection by checking not wasting time invoking regex for nothing
- Add `MiddlewareMixin` to all middlewares to prepare for Django 2.x
- Notify: Changed the Email topology type to support comma-separated list of emails when using constants.
- Front: skip product filter refresh if filters not defined
- GDPR: change "i agree" button to "i understand"

### Fixed

- Front: fix notification template default content
- Admin: improve primary image fallback for product
- Fixed the placeholder of Select2 component in Admin
- FileDnDUploader: Add check for the `data-kind` attribute of the drop zone. If the data-kind is
  `images`, add an attribute to the hidden input that only allows images to be uploaded.
- Front: fix bug with imagelightbox
- CMS: Free page URL on delete

## Older versions

Find older release notes [here](./doc/changelog.rst).<|MERGE_RESOLUTION|>--- conflicted
+++ resolved
@@ -8,17 +8,17 @@
 
 List all changes after the last release here (newer on top). Each change on a separate bullet point line
 
-## [2.8.2] - 2021-05-14
-
-### Fixed
-
-<<<<<<< HEAD
+### Fixed
+
 - Xtheme: use the context while generating the cache key
 - Xtheme: do not crash the whole site when a plugin fails to render
-=======
+
+## [2.8.2] - 2021-05-14
+
+### Fixed
+
 - Admin: force escape help texts which can contain `"` characters
 - Admin: show translation fields from all polymorphic models available
->>>>>>> 68755605
 - Xtheme: hash the cache key to prevent strings larger then 250 chars
 
 ## [2.8.1] - 2021-05-11
