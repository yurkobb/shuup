--- conflicted
+++ resolved
@@ -8,14 +8,9 @@
 
 List all changes after the last release here (newer on top). Each change on a separate bullet point line.
 
-<<<<<<< HEAD
 ### Fixed
 
 - Core: include arbitrary refunds for max refundable amount
-=======
-
-### Fixed
-
 - Admin: select product variation in popup window 
 - Importer: ignore None columns while importing files
 
@@ -25,7 +20,6 @@
  `SHUUP_ADMIN_ALLOW_HTML_IN_PRODUCT_DESCRIPTION` and `SHUUP_ADMIN_ALLOW_HTML_IN_VENDOR_DESCRIPTION` are `False`.
 - Importer: log errors in the importer and use specific exception classes instead of using Exception
 - Notify: make the default script language be the fallback from Parler
->>>>>>> ee2813b9
 
 
 ## [2.1.10] - 2020-09-29
