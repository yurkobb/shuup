# Changelog
All notable changes to this project will be documented in this file.

The format is based on [Keep a Changelog](https://keepachangelog.com/en/1.0.0/),
and this project adheres to [Semantic Versioning](https://semver.org/spec/v2.0.0.html).

## Unreleased

List all changes after the last release here (newer on top). Each change on a separate bullet point line

<<<<<<< HEAD
### Fixed

- Utils: fix MultiLanguageModelForm so language dependent filed will only be required if the language is required
=======
## [2.10.4] - 2021-06-21

### Changed

- Admin: show taxless order total column in order list
>>>>>>> dee8653e

## [2.10.3] - 2021-06-15

### Fixed

- Importer: fix so the correct context is displayed on first request when selecting importer

## [2.10.2] - 2021-06-11

### Added

- Xtheme: Add so snippets can have start of head content

### Fixed

- Core: fix so task don't require a identifier

## [2.10.1] - 2021-06-07

### Fixed

- SimpleSupplier: always return products as managed by using a different queryset

## [2.10.0] - 2021-06-07

### Removed

- Admin: remove the provides to allow adding extra fields to the Attribute form

### Add

- Core: Allow a supplier to have multiple modules
- Core: add option to store tasks in the database to collect results

### Changed

- General: pull translation strings from Transifex
- Admin: filter products in list and edit views according to product kind listing name
- Core: suppliers don't have default supplier modules anymore
- Importers: enable importers to run asynchronously
- Importers: change the admin views to show the list of import processes

### Fixed

- Admin: fix picotable overflow issue
- Notify: always overrride the current notification data with the new one

## [2.9.2] - 2021-05-26

### Fixed

- General: replace hash() with sha1() as Python's hash() function doesn't have a stable result across processes
- Core: use SHA-1 to hash cache keys as Python's hash() function doesn't have a stable result across processes

### Changed

- Cache product orderability and prices using a list of user groups instead of per contact
- Pull translation strings from Transifex

## [2.9.1] - 2021-05-24

### Fixed

- Admin: add ordering to attribute filter, because of frontend related error

## [2.9.0] - 2021-05-19

### Added

- Admin: add a method in AdminModule that allows returning help texts for permissions

### Fixed

- Notify: add notify styles to the script editor iframe to fix email editor size
- Importer: use more bites in order to detect csv dialect in importer
- Admin: save the current user menu using the current language

### Changed

- Pull DE translations from Transifex
- Xtheme: allow async plugin to have orderable only flag set
- Xtheme: use the current language as part of the plugins cache key

## [2.8.3] - 2021-05-17

### Fixed

- Xtheme: use the context while generating the cache key
- Xtheme: do not crash the whole site when a plugin fails to render
- Admin: Force to parse reason as string before encoding the url

## [2.8.2] - 2021-05-14

### Fixed

- Admin: force escape help texts which can contain `"` characters
- Admin: show translation fields from all polymorphic models available
- Xtheme: hash the cache key to prevent strings larger then 250 chars

## [2.8.1] - 2021-05-11

### Fixed

- Xtheme: encode cache key into base64 to prevent issues with memcache

## [2.8.0] - 2021-05-11

### Changed

- General: make some plugins cacheable
- Xtheme: add attribute on every plugin to indicate whether it can be cached or not

### Removed

- Xtheme: removed the SHUUP_XTHEME_USE_PLACEHOLDER_CACHE setting and do not cache the entire placeholder content

### Fixed

- Core: implement choice attribute getter and setter correctly
- Admin: collect translation strings from Shepard Tour

## [2.7.3] - 2021-05-11

### Fixed

- Admin: use correct translated label syntax for form fields
- Front: Remove untranslated Error! prefix in alert messages
- Campaigns: fix the translation string format

### Changed

- General: use gettext_lazy to make sure translations work
- Front: unify the Customer Information title across the dashboard
- Front: bump bootstrap-select and use translated strings while initializing it

## [2.7.2] - 2021-05-05

### Fixed

- Admin: Fix the Select2 translations strings
- General: Collect translation strings correctly

### Changed

- General: Pull translation strings

## [2.7.1] - 2021-05-04

### Fixed

- Core: do not use message tags as part of the message as it doesn't contain translated string
- Core: fix the python string format syntax to format after resolving the translation string

### Changed

- Settings: add Portuguese (Portugal) as a language option

## [2.7.0] - 2021-04-29

### Added

- Admin: New type of attribute: CHOICES
- Admin: Selection of multiple choices from attribute for product
- Front: Product filter by attribute choices

### Changed

- Pull strings from Transifex

### Fixed

- Reports: convert string into translated string
- Update requirements to support Python3.6+
- Fix mass editing validation for ManyToManyField fields.

## [2.6.5] - 2021-04-22

### Changed

- Front: consider the supplier from context or kwargs while reversing the product url

### Fixed

- Front: Fix the order detail template
- Admin: Pass languages to the TaxClassFormPart to show multilanguage forms

## [2.6.4] - 2021-04-19

### Changed

- Additional German translation strings

## [2.6.3] - 2021-04-13

### Changed

- Update German translation strings

## [2.6.2] - 2021-04-13

### Fixed

- Front: pin LESS version to prevent build breaks

## [2.6.1] - 2021-04-13

### Changed

- Front: add extra head block to base template
- Core: allow refunds creation when the order is complete
- Admin: show the product picture in order item list
- Admin: change so TaxClassEditView is a FormPartView
- Admin: Picotable to scroll in container on overflow rather, than entire screen scroll

### Fixed

- Front: Fix error that occurred while trying to register as a company
- Front: fix non existent macro import
- Core: Fix error that occurred when creating an order with a product which SKU was longer than 48 characters.
- Admin: Multiple duplicate images being saved when image is uploaded before product is saved

## [2.6.0] - 2021-03-29

### Changed

- Admin: Improve the copy product functionality

### Added

- Admin: add number of received orders in orders menu
- Admin: add contact CSV exporter
- CORE: Add .jsx support for shuup_makemessages command

### Fixed

- Admin: prevent exporting products that are not accessible by the current user
- Fix 'Customize Your Admin Menu' redirecting to the supplier specific edit page on saving.
- Admin: Fix picotable mobile styling to default to full-width
- Front: Fail cleanly when visiting a product page without supplier
- Fix Docker build issues with the development compose file.

## [2.5.0] - 2021-03-22

### Changed

- Front: Add so `basket.get_final_lines(with_taxes=True)` gets called after selecting shipping- and payment method.
  Reason for this is so all the taxes gets calculated before end customers fills in their payment details
- Core: undeprecate signals for ShopProduct model

### Added

- Core: add attribute in Carrier model to control whether to manage shipments using default behavior
- Admin: add shipment list view to list all shipments

### Fixed

- Notify: Fix so there is no 500 error when accessing EmailTemplate settings page
- Taxes: fallback location to billing address when shipping address is not available
- Importer: Ignore rows without any data

## [2.4.0] - 2021-03-02

### Added

- Admin: add option to hide font selection and always paste plain text in summernote editors

### Changed

- Core: move refund order line logic to tax module
  - Since each refund line you need to take care of the taxes it is
  more logical if the tax module handles the whole thing. With some
  3rd party taxation tool you need an option to handle refund taxes
  in different way.

### Fixed

- Added missing labels to product category and supplier fields

## [2.3.18] - 2021-03-01

### Added

- Front: create shipment sent notify event
- Core: add shipment tracking url to shipment model
- Admin: add shipment action to mark a shipment as sent

### Changed

- Admin: fix product module not to fail on object does not exists
- Front: update media upload URL from "media-upload/" to "upload-media/"
- Core: bump attribute name to 256 characters

## [2.3.17] - 2021-02-23

### Fixed

- Core: Adding normal products with only deleted children to basket

### Removed

- Front: remove templatecache around basket partial as not stable with custom baskets

## [2.3.16] - 2021-02-18

### Fixed

- Xtheme: fix wrong queryset that was fetching different products from the selection

## [2.3.15] - 2021-02-17

### Changed

- Admin: Disable scrolling on jquery datetime pickers
- Core: Turn variation parent mode back to normal if it has no non-deleted children
- Core: add cached property groups_ids for Contact
- Core: add lru_cache to display unit
- Core: make some Contact properties cached
- Front: optimize queries for orderable variations fetch
- Core: set shop and product for shop instance to prevent query
- Front: prefetch sales units for category view
- Lock cryptography version for test builds
- Use shop instead theme settings shop when initializing theme
- Xtheme: save current theme to request for later usage
- GDPR: add lru_cache for shop_setting getter

### Fixed

- Admin: fix bug in user permission view
- Do not rely on STATIC_URL and MEDIA_URL while formatting static and media urls

## [2.3.14] - 2021-02-04

- Front: add template cache to basket partial
- Core: avoid unnecessary touching to basket customer …
- Core: cache basket attributes while get and add cache key attribute …
- Front: skip front middleware for static and media
- Core: add makemessages support for do and cache templatetags
- Update license header for 2021

## [2.3.13] - 2021-01-28

### Added

- Admin: Add an open/close all groups button to 'Granular Permission Groups' list.

### Fixed

- Admin: Update styling for media browser
- Admin: Ensure media browser images are squares without cropping
- Xtheme: fix sortable import for static resources
- Admin: Gracefully handle the error when trying to delete a PROTECTED MediaFolder.

## [2.3.12] - 2021-01-26

### Added

- Setup: add .html to MANIFEST.in
- Admin: Add text truncate CSS to user dropdown if the user's username
  gets too long and display only a user icon on mobile screens
- Admin: always display the dashboard link in the main navigation as the first item
- Save basket just before starting the order creation.
  This ensures we have latest basket there on store
- Save basket after shipping or payment method is saved.
- Save basket after shipping or billing address is saved. For
  saving the addresses to basket data
- Add option to add log entries linked to stored baskets
- Add detail page for carts

### Changed

- Admin: Change visit shop link from an icon to a button with text
- Hide "finished" carts by default
- Modify carts list to show latest cart first

### Removed

- Admin: Remove dashboard and home icon links from top menu
- Remove the delay filter as useless. No need to hide carts

## [2.3.11] - 2021-01-25

### Added

- Core: add verbose_name to shop product so we can translate it
- Core: add middleware provides to the basket command handler
- Core: add provides to retrieve properties from order or order source
- Front: render subscription options in basket template
- Core: add provider to retrieve subscription options for a given product

### Changed

- Front: render basket and order line properties using the `front_line_properties_descriptor` provides
- Admin: change the product files form part icon to a file icon
- Core: cache language utils methods using LRU

## [2.3.10] - 2021-01-22

- Notify: make email template form use code editor with preview
- Notify: make email action body use code editor with preview
- Admin: add code editor with preview widget
- Notify: Remove breadcrumbs from editor and add save button on top
- Notify: make editor close button to Close instead Done
- Add related name to package links to enable better queryset performance
- Ensure migrations are fine for longer log entry fields

## [2.3.9] - 2021-01-19

### Changed

- Admin: add UX improvements through small style updates

### Fixed

- Admin: add apply filters button and display active filters counter badge
  - Do not save and refresh Picotable lists on filter change, but wait
  that the user selects the "Apply filter" option. Also show badge for
  active filters to indicate that some content is filtered out.
  Consider "_all" as not filter.
- Xtheme: fix summernote icons by using the original summernote css file

## [2.3.8] - 2021-01-13

- Front: fix with the product images on price update
  - patches previous v2.3.7 release

## [2.3.7] - 2021-01-12

- Front: improve async product carousel breakpoints
  - Also add option to easily override breakpoints by
    re-defining the breakpoint variable.
- Front: optimize child product orderability checks a bit
- Front: add option to replace product detail context
- Front: optimize rendering images for variation products
- Core: optimize price range calculations

## [2.3.6] - 2021-01-08

### Added

- Admin: add mass action to send password reset emails to selected users
- Notify: send notification when user request to reset password
- Core: remove the dependency of shuup.notify while resetting user's password
- Core: add signal that is triggered when user request a password reset email

## [2.3.5] - 2021-01-07

- Core: unify tax number max length at models
  - Also good practice would be not to validate tax number
  on model level but instead at the form since tax number
  format varies per country/region.

## [2.3.4] - 2021-01-06

### Changed

- Xtheme: use the shop provider instead of falling back to first shop
- Admin: cache the user permissions in the user object
- Admin: make shop provider cache the shop in the request
- Xtheme: add option to disable placeholder cache
  - Use setting SHUUP_XTHEME_USE_PLACEHOLDER_CACHE = True for this

### Removed

- Core: remove GB from countries in European Union


## [2.3.3] - 2021-01-05

- Patches v2.3.2 a bit around the xtheme editing

- Xtheme: add Jinja markup in custom snippet type


## [2.3.2] - 2021-01-04

### Changed

- GDPR: hide consent immediately on accept
- Notify: Make HTML default format for emails
- Improve the way the cache is bumped when order is created and changed

### Fixed

- Admin: fix missing `tr` closing tags

### Removed

- Notify: Remove HTML editor from notifications since summernote does not
function Jinja syntax very well and for example for-loops and ifs
cause easily broken notifications.


## [2.3.1] - 2020-12-28

### Changed

- Admin: MultiselectAjaxView returns ordered by name choices

### Fixed

- Fix `0068_help_text_improvements` migration file to have the correct field char size: 128
- Fix _vertical_phases.jinja incorrectly targets all forms
- Fix initial value of Choose to register form

## [2.3.0] - 2020-12-16

### Added

- Dashboard: Sorting of dashboard items by ordering number
- Xtheme: add option to set a custom cell width in placeholders

### Changed

- Admin: set product default price value initial value to zero

### Fixed

- Admin: Fix multiple translations returned when using values_list on translated field
- Front: Fix so mass and measurements unit is displayed in same unit as in the backend

### Removed

- Product variation management. [Use this instead](https://pypi.org/project/shuup-product-variations/).

## [2.2.11] - 2020-12-08

### Fixed

- SimpleCMS: Show all CMS pages for authenticated users
  when there is no group filter attached to the page

## [2.2.10] - 2020-12-04

### Fixed

- GDPR: do not create consent for anonymous user in checkout


## [2.2.9] - 2020-11-23

### Changed

- Core: Increase field lengths in *LogEntry models
  - Add an index to the indentifier for faster querying.
  - Use the same error prevention measures for message than is done for
    identifier in _add_log_entry() for consistency.

### Fixed

- Core: Fix `ProtectedError` when deleting a `Manufacturer` which was still
  connected to product(s).


## [2.2.8] - 2020-11-23

### Added

- Add font size 16 to summernote text editor

### Fixed

- GDPR: make sure to return a blank list in the `get_active_consent_pages`
  method when there is no page to consent


## [2.2.7] - 2020-11-20

### Fixed

- Admin: do not add/remove shop staff member while saving a staff user


## [2.2.6] - 2020-11-17

### Added

- Include products belonging to child categories of filtered category

### Changed

Admin: do not allow non-superusers manage superusers
  - Do not show is_superuser field for non-superusers no matter
    who they are editing
  - Do not show superuser column in list since the superusers are
    already filtered out from non-superusers who are main people
    using the admin panel.


## [2.2.5] - 2020-11-12

### Fixed

- Front: force recalculate lines after setting the payment and shipping methods to the basket in checkout phase

### Changed

- Don't display taxless price when it's equal to taxful in checkout

### Added

- SimpleCMS: Add field to limit a page availability by permission group

## [2.2.4] - 2020-11-09

### Fixed

- Core: Fix basket implementation that was using the same memory
object for all baskets instances in the same process

## [2.2.3] - 2020-11-05

### Fixed

- Add missing id field to the media forms


## [2.2.2] - 2020-11-03

### Fixed

- Prevent duplicate images in product media form
- Do not render duplicate hidden media form field


## [2.2.1] - 2020-11-02

### Changed

- Update French, Finnish and Swedish translations
- Change the Supplier.objects.enabled() filter to only return approved suppliers

### Changed

- Admin: Show a loader in place of picotable when a request is pending.

## [2.2.0] - 2020-10-23

### Possible breaking change

- When updating to this double check your project filters around supplier are working
  after this Supplire shop->shops change.

### Changed

- Admin: change the supplier views to update the approved flag for the current shop only
- Core: change the Supplier object manager to consider the approved flag for the given shop

### Added

- Core: add new module SupplierShop to store thre M2M relationship between the supplier
and the shop with additional attributes

## [2.1.12] - 2020-10-21

### Fixed

- Importer: fix the product importer to prevent parent sku being the current product or other variation child

## [2.1.11] - 2020-10-15

### Added

- Add Spanish and French (CA) translations from Transifex
- Notify: Add a new `attributes` attribute to `shuup.notify.base.Variable` for showing examples
  of which attributes can be accessed in the script templates.
- Notfiy: Show some `Order` related attributes in the notify templates.

### Fixed

- Core: include arbitrary refunds for max refundable amount
- Admin: select product variation in popup window
- Importer: ignore None columns while importing files
- Admin: Show more descriptive error messages in the media uploader in some situations.

### Changed

- Update Finnish and Swedish translations from Transifex
- Importer: add option to import product variations
  - Add option to import product variations
  - Improve handle stock to get supplier by supplier name and
    set the supplier stock managed and update the module identifier.
  - Improve handle stock to set the logical count to desired quantity
    instead adding new stock for the amount. This should help sellers
    to keep their product stock value correct.
- Preserve newlines in vendor and product descriptions even when
 `SHUUP_ADMIN_ALLOW_HTML_IN_PRODUCT_DESCRIPTION` and `SHUUP_ADMIN_ALLOW_HTML_IN_VENDOR_DESCRIPTION` are `False`.
- Importer: log errors in the importer and use specific exception classes instead of using Exception
- Notify: make the default script language be the fallback from Parler
- Admin: Hide the 'Root' folder from users that do not have the `"media.view-all"` permission.


## [2.1.10] - 2020-09-29

### Fixed

- Front: fix typo in pagination

### Translations

- Update Finnish and Swedish translations


## [2.1.9] - 2020-09-23

### Fixed

- Fix button that removes coupon from the basket by using the correct JS event property

## [2.1.8] - 2020-09-15

- Update translations strings
- Importer: fix product CSV importer to better match the headers


## [2.1.7] - 2020-09-11

- Admin: improve product variation management. This release purely
  amends release 2.1.6.


## [2.1.6] - 2020-09-11

Admin: add supplier check to product list and edit views
Admin: improve product variation management

  Remove activate template form field as confusing.

  1. Now when add new template:
    - New empty template is created

  2. When you have template selected:
    - Product variations are saved based on the form
    - Variation options are updated to the selected template

  3. When template is not selected:
    - Product variations are saved based on the form


## [2.1.5] - 2020-09-08

### Fixed

- Requirements: require Markdown>=3,<4 instead <3
- Xtheme: Fix social media plugin form initial data population.


## [2.1.4] - 2020-09-08

### Fixed

- Xtheme: fix social media plugin form populate
- GDPR: Fix anonymization error when an order of a contact had no shipping or billing address.


## [2.1.3] - 2020-08-28

### Fixed

- Xtheme: fix model choice widget for plugins (django 2)


## [2.1.2] - 2020-08-26

### Fixed

- Xtheme: fix editor template issue
- Simple CMS: make sure to pass optional parameters through kwargs in form


## [2.1.1] - 2020-08-26

### Added

- Admin: add option to delete attributes

### Fixed

- Xtheme: fix editor template issue and make sure to pass optional parameters through kwargs in form
- Notify: unescape email subject and body to prevent sending broken characters in emails


## [2.1.0] - 2020-08-24

### Added

- shuup.notify: add notification_email_before_send signal to SendMail
- shuup.notify: add event identifier to Context


## [2.0.8] - 2020-08-24

### Fixed

- Prevent crashing when trying to cache an unpicklable value.


## [2.0.7] - 2020-08-21

### Fixed

- Fix passing a `reverse_lazy()` URL as the `upload_url` argument for `FileDnDUploaderWidget`.


## [2.0.6] - 2020-08-18

### Changed

- Admin: Make the order editor keep the suppliers of non-product order lines intact.

### Fixed:

- Admin: Fix the edit button on the order editor.


## [2.0.5] - 2020-08-16

### Added

- Admin: user and permission based access to media folders

  This means that all vendors can have their own root folder and do what every they want in that folder.
  But it also allows the admin to give viewing access to one folder for all suppliers.


## [2.0.4] - 2020-08-07

- Testing: add missing migrations


## [2.0.3] - 2020-08-07

- CMS: add missing migrations


## [2.0.2] - 2020-08-07

### Changed

- Removed Django 1.11 compatible code from the code base

### Fixed

- Admin: fix logout view that was loading the template from Django instead of custom template
- Admin: return `None` when the order source was not correctly initialized in JsonOrderCreator
- Core: add parameter in shuup_static to load the version of a given package


## [2.0.1] - 2020-08-04

- Add initial support for Django 2.2


## [1.11.10] - 2020-08-04

- Fix issue on arranging menu after reset which sets the configuration None
  which in the other hand is hard to update as it is not dict.


## [1.11.9] - 2020-08-04

- Admin: add option to arrange menu for superuses, staff and suppliers

  For now it was only possible to arrange menu per user which is not
  sufficient while the menu needs to be arranged for the whole group
  of people like shop staff or vendors.

  Allow to create menu custom menu for superusers, staff or suppliers,
  but remain the possibility to still arrange the menu per user.

  Add option to translate each menu arranged for these groups since
  not all vendors/suppliers necessary speak same language.


## [1.11.8] - 2020-07-31

### Fixed

- Fix admin order edit tool to use correct id for supplier query
- Admin: limit the Manufacturer delete queryset per shop

### Added

- Notify: added email template object to store reusable email templates for SendEmail actions
  This contains a migration step to move all old body template field to use email templates.

### Changed

- Xtheme: move CodeMirror JS lib dependence to Admin
- Sanitize product description on save if `SHUUP_ADMIN_ALLOW_HTML_IN_PRODUCT_DESCRIPTION` is set to `False`

## [1.11.7] - 2020-07-23

### Added

- Core: Add dynamic measurement unit system
  - New settings for specifying units:
    - `SHUUP_MASS_UNIT`
    - `SHUUP_LENGTH_UNIT`
  - New function for getting the volume unit: `shuup.core.utils.units.get_shuup_volume_unit`

### Changed

- **BREAKING**: Change `Shipment` default weight unit from `kg` to `g`
- **BREAKING**: Change `Shipment` default volume unit from `m3` to `mm3`
- **BREAKING**: Change `ShipmentProduct` default volume unit from `m3` to `mm3`

### Removed

- Remove 'known unit' validation from `MeasurementField`, it can contain any units now

## [1.11.6] - 2020-07-22

### Changed

- Front: Add priority attribute to base order form to enable using precedence

## [1.11.5] - 2020-07-07

### Added

- Add signal when an email is sent by a notification

## [1.11.4] - 2020-07-06

- Fix issue with browser tests

## [1.11.3] - 2020-07-04

### Added

- Add `Dockerfile-dev` for development
- Add Docker instructions to docs

### Changed

- Add theme for the shop in `shuup_init`
- Make the shop not be in maintenance mode in `shuup_init`
- Make `Dockerfile` use `shuup` from PyPi for faster build time

## [1.11.2] - 2020-07-03

- Move workbench sqlite database location for upcoming Docker setup

## [1.11.1] - 2020-07-03

### Added

- Admin: Add settings for controlling allowing HTML in product and vendor descriptions


## [1.11.0] - 2020-07-02

### Changed

- Importer: add context object while initializing a importer class
- Core: use UUID in basket IDs to prevent possible duplicates
- Core: save basket shipping and billing address as dictionary when id is not available
- Front: remove the custom _load() implementation from the basket as it is the same as the core
- Core: ignore lines that are not from the given source while calculating taxes
- Campaigns: do not apply campaigns in baskets configured to a supplier
- Admin: change service admin to list only providers that the current user can access
- Use UUID4 while generating order line ids by default
- Admin: Improve message banners, by:
    - Resetting the timeout for hiding the messages when a new message is added.
    - Immediately clearing the already hidden messages a when new one is added.
    - Not hiding messages when clicking just random background elements.
    - Allowing dismissing all of the messages by clicking any one of them anywhere.

### Added

- Admin: add improved product copy
- Core: add task runner to support running tasks using 3rd party services like Celery
- Core: add shops and supplier to ServiceProvider and Service models
- Front: add feature for checkout phases to spawn extra phases
- Add custom get_ip method and use it everywhere
- Importer: add permissions for all the diffrent types of importers
- Importer: add context class to data importer

### Removed

- Travis jobs for Django 1.8 and 1.9

### Fixed

- Removed the kind prefix from feedback messages using Django messages to prevent duplicate strings.
- Fixed the way the permissions identifier are split in admin
- Fixed issue that was importing User model directly
- Core: changed `del` basket command handler to not try to parse the basket line into an integer


## [1.10.16] - 2020-06-03

- Simple CMS: Fix a bug with the page links plugin

## [1.10.15] - 2020-06-02

### Changed

- Front: Ensure company name and tax number is set to both billing and shipping address same way
as when filled through company form when customer is not logged in. Company name and tax number
at order addresses seems to help with some taxation logic as well as makes things more consistent.

### Fixed

- Admin: Make sure related custom columns are added accrodingly. Fix issue with filtering through columns
that are by default hidden

## [1.10.14] - 2020-05-27

### Fixed

- Front: only show carousel title when there is one

### Changed

- Notify: Add AccountActivation event. AccountActivation event is
  triggered only when the user is activated for the first time.
- Front: improve next parameter with registration. Check GET
  parameter first and then fallback to POST data.

## [1.10.13] - 2020-05-20

- Admin: fix width issue with picotable images
- Admin: fix bugs in order edit and improve it one step closer to
  multivendor world. Now supports situation when vendors does not
  share products.
     - Add option to make shipping and payment method optional
     - Add supplier to pricing context
     - Show supplier name on product column
     - Make auto add for product select false by default
     - Fix product select2 missing URL and data handler since
       the whole ajax method was passed as attrs.
     - Add option to open/close collapsed content sections in mobile
- Core: add option to enable order edit for multiple vendors
- Front: do not stack history on product list when filters are changed.
  Instead replace state so back-buttons works nicely.
- Front: prevent image Lightbox touching history so you do not need
  to click back 6 times after you have viewed all images.

## [1.10.12] - 2020-05-05

### Added

- Admin: add error message when upload fails. At media queue complete do not
  resave product media if the file-count has not changed. This for example
  prevents media save when the upload itself fails.
- Admin: add option to override dropzone upload path by using data attribute
- Admin: add upload path to browser URLs and use it to fallback on media
  uploads when the actual media path is not available.
- Admin: Ability to delete manufacturer
- Admin: Ability to login as the selected contact if it's a user

### Fixed

- Admin: Now when activating/deactivating user it's contact will also change
- Admin: New notification for when a account get's reactivated

## [1.10.11] - 2020-04-23

### Fixed

- Discounts: create different admin module for archived discounts to fix breadcrumbs
- Fix product pagination by not overriding the state with undefined values

### Fixed

- Middleware: fix so it trys to take the users timezone first, then the suppliers, last the projects TIME_ZONE

### Changed

- Front: customize sort options through settings

## [1.10.10] - 2020-03-24

### Fixed

- Admin: Notification name when deleteing it
- Admin: Update contact list so that it only shows customers by default
- Front: Fix typo

### Changed

- Front: Add supplier choice to best selling product context function
- Admin: allow sorting categories by name
- Admin: show product orderability errors as list


## [1.10.9] - 2020-03-24

### Fixed

- Admin: remove pinned /sa/ URL from scripts to support dynamic admin URLs
- Admin: Fix graphical (incorrect indent) bug in Product / Stock Management

## [1.10.8] - 2020-03-20

### Changed

- Admin: add spinner and progressbar options components through Bootstrap 4.

### Fixed

- Issue running category filter browser test with Travis


## [1.10.7] - 2020-03-09

### Fixed

- Admin: remove pinned /sa/ URL from scripts to support dynamic admin URLs
- Front: keep the current query string parameters as the initial state
  when refreshing product filters.

### Changed

- Admin: fix page jumps after reaload
- Admin: make browser urls support urls with parameters

## [1.10.6] - 2020-02-28

### Changed

- Core: supplier name max length to 128 from 64

## [1.10.5] - 2020-02-27

### Added

- Add option to send notification event at password recovery

### Changed

- Improve the admin modals to use flexbox and work better on small devices

### Fixed

- Admin: fix password recovery success URL
- Picotable: render the filters button on small devices,
  even when there is no data, to allow resetting filters

## [1.10.4] - 2020-02-22

### Changed

- Make Admin messages dismissible

### Fixed

- Admin: Fix search results overflowing the canvas

## [1.10.3] - 2020-02-21

### Fixed

- Admin: fix bug when uploading product media

## [1.10.2] - 2020-02-19

### Added

- Admin: add option to impersonate staff users
- Notify: add option to delete notify scripts
- Admin: Allow shop staff to impersonate regular users
- Notify: Add BCC and CC fields to SendEmail notification action.
- Add the CHANGELOG.md to the root of the code base.

### Changed

- Xtheme: Improve template injection by checking not wasting time invoking regex for nothing
- Add `MiddlewareMixin` to all middlewares to prepare for Django 2.x
- Notify: Changed the Email topology type to support comma-separated list of emails when using constants.
- Front: skip product filter refresh if filters not defined
- GDPR: change "i agree" button to "i understand"

### Fixed

- Front: fix notification template default content
- Admin: improve primary image fallback for product
- Fixed the placeholder of Select2 component in Admin
- FileDnDUploader: Add check for the `data-kind` attribute of the drop zone. If the data-kind is
  `images`, add an attribute to the hidden input that only allows images to be uploaded.
- Front: fix bug with imagelightbox
- CMS: Free page URL on delete

## Older versions

Find older release notes [here](./doc/changelog.rst).<|MERGE_RESOLUTION|>--- conflicted
+++ resolved
@@ -8,17 +8,15 @@
 
 List all changes after the last release here (newer on top). Each change on a separate bullet point line
 
-<<<<<<< HEAD
 ### Fixed
 
 - Utils: fix MultiLanguageModelForm so language dependent filed will only be required if the language is required
-=======
+
 ## [2.10.4] - 2021-06-21
 
 ### Changed
 
 - Admin: show taxless order total column in order list
->>>>>>> dee8653e
 
 ## [2.10.3] - 2021-06-15
 
