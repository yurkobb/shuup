# Changelog
All notable changes to this project will be documented in this file.

The format is based on [Keep a Changelog](https://keepachangelog.com/en/1.0.0/),
and this project adheres to [Semantic Versioning](https://semver.org/spec/v2.0.0.html).

## Unreleased

List all changes after the last release here (newer on top). Each change on a separate bullet point line

<<<<<<< HEAD
### Changed

- Admin: filter products in list and edit views according to product kind listing name
- Core: suppliers don't have default supplier modules anymore

### Add

- Core: Allow a supplier to have multiple modules
=======
### Fixed

- Notify: always overrride the current notification data with the new one
>>>>>>> 031ee251

## [2.9.2] - 2021-05-26

### Fixed

- General: replace hash() with sha1() as Python's hash() function doesn't have a stable result across processes
- Core: use SHA-1 to hash cache keys as Python's hash() function doesn't have a stable result across processes

### Changed

- Cache product orderability and prices using a list of user groups instead of per contact
- Pull translation strings from Transifex

## [2.9.1] - 2021-05-24

### Fixed

- Admin: add ordering to attribute filter, because of frontend related error

## [2.9.0] - 2021-05-19

### Added

- Admin: add a method in AdminModule that allows returning help texts for permissions

### Fixed

- Notify: add notify styles to the script editor iframe to fix email editor size
- Importer: use more bites in order to detect csv dialect in importer
- Admin: save the current user menu using the current language

### Changed

- Pull DE translations from Transifex
- Xtheme: allow async plugin to have orderable only flag set
- Xtheme: use the current language as part of the plugins cache key

## [2.8.3] - 2021-05-17

### Fixed

- Xtheme: use the context while generating the cache key
- Xtheme: do not crash the whole site when a plugin fails to render
- Admin: Force to parse reason as string before encoding the url

## [2.8.2] - 2021-05-14

### Fixed

- Admin: force escape help texts which can contain `"` characters
- Admin: show translation fields from all polymorphic models available
- Xtheme: hash the cache key to prevent strings larger then 250 chars

## [2.8.1] - 2021-05-11

### Fixed

- Xtheme: encode cache key into base64 to prevent issues with memcache

## [2.8.0] - 2021-05-11

### Changed

- General: make some plugins cacheable
- Xtheme: add attribute on every plugin to indicate whether it can be cached or not

### Removed

- Xtheme: removed the SHUUP_XTHEME_USE_PLACEHOLDER_CACHE setting and do not cache the entire placeholder content

### Fixed

- Core: implement choice attribute getter and setter correctly
- Admin: collect translation strings from Shepard Tour

## [2.7.3] - 2021-05-11

### Fixed

- Admin: use correct translated label syntax for form fields
- Front: Remove untranslated Error! prefix in alert messages
- Campaigns: fix the translation string format

### Changed

- General: use gettext_lazy to make sure translations work
- Front: unify the Customer Information title across the dashboard
- Front: bump bootstrap-select and use translated strings while initializing it

## [2.7.2] - 2021-05-05

### Fixed

- Admin: Fix the Select2 translations strings
- General: Collect translation strings correctly

### Changed

- General: Pull translation strings

## [2.7.1] - 2021-05-04

### Fixed

- Core: do not use message tags as part of the message as it doesn't contain translated string
- Core: fix the python string format syntax to format after resolving the translation string

### Changed

- Settings: add Portuguese (Portugal) as a language option

## [2.7.0] - 2021-04-29

### Added

- Admin: New type of attribute: CHOICES
- Admin: Selection of multiple choices from attribute for product
- Front: Product filter by attribute choices

### Changed

- Pull strings from Transifex

### Fixed

- Reports: convert string into translated string
- Update requirements to support Python3.6+
- Fix mass editing validation for ManyToManyField fields.

## [2.6.5] - 2021-04-22

### Changed

- Front: consider the supplier from context or kwargs while reversing the product url

### Fixed

- Front: Fix the order detail template
- Admin: Pass languages to the TaxClassFormPart to show multilanguage forms

## [2.6.4] - 2021-04-19

### Changed

- Additional German translation strings

## [2.6.3] - 2021-04-13

### Changed

- Update German translation strings

## [2.6.2] - 2021-04-13

### Fixed

- Front: pin LESS version to prevent build breaks

## [2.6.1] - 2021-04-13

### Changed

- Front: add extra head block to base template
- Core: allow refunds creation when the order is complete
- Admin: show the product picture in order item list
- Admin: change so TaxClassEditView is a FormPartView
- Admin: Picotable to scroll in container on overflow rather, than entire screen scroll

### Fixed

- Front: Fix error that occurred while trying to register as a company
- Front: fix non existent macro import
- Core: Fix error that occurred when creating an order with a product which SKU was longer than 48 characters.
- Admin: Multiple duplicate images being saved when image is uploaded before product is saved

## [2.6.0] - 2021-03-29

### Changed

- Admin: Improve the copy product functionality

### Added

- Admin: add number of received orders in orders menu
- Admin: add contact CSV exporter
- CORE: Add .jsx support for shuup_makemessages command

### Fixed

- Admin: prevent exporting products that are not accessible by the current user
- Fix 'Customize Your Admin Menu' redirecting to the supplier specific edit page on saving.
- Admin: Fix picotable mobile styling to default to full-width
- Front: Fail cleanly when visiting a product page without supplier
- Fix Docker build issues with the development compose file.

## [2.5.0] - 2021-03-22

### Changed

- Front: Add so `basket.get_final_lines(with_taxes=True)` gets called after selecting shipping- and payment method.
  Reason for this is so all the taxes gets calculated before end customers fills in their payment details
- Core: undeprecate signals for ShopProduct model

### Added

- Core: add attribute in Carrier model to control whether to manage shipments using default behavior
- Admin: add shipment list view to list all shipments

### Fixed

- Notify: Fix so there is no 500 error when accessing EmailTemplate settings page
- Taxes: fallback location to billing address when shipping address is not available
- Importer: Ignore rows without any data

## [2.4.0] - 2021-03-02

### Added

- Admin: add option to hide font selection and always paste plain text in summernote editors

### Changed

- Core: move refund order line logic to tax module
  - Since each refund line you need to take care of the taxes it is
  more logical if the tax module handles the whole thing. With some
  3rd party taxation tool you need an option to handle refund taxes
  in different way.

### Fixed

- Added missing labels to product category and supplier fields

## [2.3.18] - 2021-03-01

### Added

- Front: create shipment sent notify event
- Core: add shipment tracking url to shipment model
- Admin: add shipment action to mark a shipment as sent

### Changed

- Admin: fix product module not to fail on object does not exists
- Front: update media upload URL from "media-upload/" to "upload-media/"
- Core: bump attribute name to 256 characters

## [2.3.17] - 2021-02-23

### Fixed

- Core: Adding normal products with only deleted children to basket

### Removed

- Front: remove templatecache around basket partial as not stable with custom baskets

## [2.3.16] - 2021-02-18

### Fixed

- Xtheme: fix wrong queryset that was fetching different products from the selection

## [2.3.15] - 2021-02-17

### Changed

- Admin: Disable scrolling on jquery datetime pickers
- Core: Turn variation parent mode back to normal if it has no non-deleted children
- Core: add cached property groups_ids for Contact
- Core: add lru_cache to display unit
- Core: make some Contact properties cached
- Front: optimize queries for orderable variations fetch
- Core: set shop and product for shop instance to prevent query
- Front: prefetch sales units for category view
- Lock cryptography version for test builds
- Use shop instead theme settings shop when initializing theme
- Xtheme: save current theme to request for later usage
- GDPR: add lru_cache for shop_setting getter

### Fixed

- Admin: fix bug in user permission view
- Do not rely on STATIC_URL and MEDIA_URL while formatting static and media urls

## [2.3.14] - 2021-02-04

- Front: add template cache to basket partial
- Core: avoid unnecessary touching to basket customer …
- Core: cache basket attributes while get and add cache key attribute …
- Front: skip front middleware for static and media
- Core: add makemessages support for do and cache templatetags
- Update license header for 2021

## [2.3.13] - 2021-01-28

### Added

- Admin: Add an open/close all groups button to 'Granular Permission Groups' list.

### Fixed

- Admin: Update styling for media browser
- Admin: Ensure media browser images are squares without cropping
- Xtheme: fix sortable import for static resources
- Admin: Gracefully handle the error when trying to delete a PROTECTED MediaFolder.

## [2.3.12] - 2021-01-26

### Added

- Setup: add .html to MANIFEST.in
- Admin: Add text truncate CSS to user dropdown if the user's username
  gets too long and display only a user icon on mobile screens
- Admin: always display the dashboard link in the main navigation as the first item
- Save basket just before starting the order creation.
  This ensures we have latest basket there on store
- Save basket after shipping or payment method is saved.
- Save basket after shipping or billing address is saved. For
  saving the addresses to basket data
- Add option to add log entries linked to stored baskets
- Add detail page for carts

### Changed

- Admin: Change visit shop link from an icon to a button with text
- Hide "finished" carts by default
- Modify carts list to show latest cart first

### Removed

- Admin: Remove dashboard and home icon links from top menu
- Remove the delay filter as useless. No need to hide carts

## [2.3.11] - 2021-01-25

### Added

- Core: add verbose_name to shop product so we can translate it
- Core: add middleware provides to the basket command handler
- Core: add provides to retrieve properties from order or order source
- Front: render subscription options in basket template
- Core: add provider to retrieve subscription options for a given product

### Changed

- Front: render basket and order line properties using the `front_line_properties_descriptor` provides
- Admin: change the product files form part icon to a file icon
- Core: cache language utils methods using LRU

## [2.3.10] - 2021-01-22

- Notify: make email template form use code editor with preview
- Notify: make email action body use code editor with preview
- Admin: add code editor with preview widget
- Notify: Remove breadcrumbs from editor and add save button on top
- Notify: make editor close button to Close instead Done
- Add related name to package links to enable better queryset performance
- Ensure migrations are fine for longer log entry fields

## [2.3.9] - 2021-01-19

### Changed

- Admin: add UX improvements through small style updates

### Fixed

- Admin: add apply filters button and display active filters counter badge
  - Do not save and refresh Picotable lists on filter change, but wait
  that the user selects the "Apply filter" option. Also show badge for
  active filters to indicate that some content is filtered out.
  Consider "_all" as not filter.
- Xtheme: fix summernote icons by using the original summernote css file

## [2.3.8] - 2021-01-13

- Front: fix with the product images on price update
  - patches previous v2.3.7 release

## [2.3.7] - 2021-01-12

- Front: improve async product carousel breakpoints
  - Also add option to easily override breakpoints by
    re-defining the breakpoint variable.
- Front: optimize child product orderability checks a bit
- Front: add option to replace product detail context
- Front: optimize rendering images for variation products
- Core: optimize price range calculations

## [2.3.6] - 2021-01-08

### Added

- Admin: add mass action to send password reset emails to selected users
- Notify: send notification when user request to reset password
- Core: remove the dependency of shuup.notify while resetting user's password
- Core: add signal that is triggered when user request a password reset email

## [2.3.5] - 2021-01-07

- Core: unify tax number max length at models
  - Also good practice would be not to validate tax number
  on model level but instead at the form since tax number
  format varies per country/region.

## [2.3.4] - 2021-01-06

### Changed

- Xtheme: use the shop provider instead of falling back to first shop
- Admin: cache the user permissions in the user object
- Admin: make shop provider cache the shop in the request
- Xtheme: add option to disable placeholder cache
  - Use setting SHUUP_XTHEME_USE_PLACEHOLDER_CACHE = True for this

### Removed

- Core: remove GB from countries in European Union


## [2.3.3] - 2021-01-05

- Patches v2.3.2 a bit around the xtheme editing

- Xtheme: add Jinja markup in custom snippet type


## [2.3.2] - 2021-01-04

### Changed

- GDPR: hide consent immediately on accept
- Notify: Make HTML default format for emails
- Improve the way the cache is bumped when order is created and changed

### Fixed

- Admin: fix missing `tr` closing tags

### Removed

- Notify: Remove HTML editor from notifications since summernote does not
function Jinja syntax very well and for example for-loops and ifs
cause easily broken notifications.


## [2.3.1] - 2020-12-28

### Changed

- Admin: MultiselectAjaxView returns ordered by name choices

### Fixed

- Fix `0068_help_text_improvements` migration file to have the correct field char size: 128
- Fix _vertical_phases.jinja incorrectly targets all forms
- Fix initial value of Choose to register form

## [2.3.0] - 2020-12-16

### Added

- Dashboard: Sorting of dashboard items by ordering number
- Xtheme: add option to set a custom cell width in placeholders

### Changed

- Admin: set product default price value initial value to zero

### Fixed

- Admin: Fix multiple translations returned when using values_list on translated field
- Front: Fix so mass and measurements unit is displayed in same unit as in the backend

### Removed

- Product variation management. [Use this instead](https://pypi.org/project/shuup-product-variations/).

## [2.2.11] - 2020-12-08

### Fixed

- SimpleCMS: Show all CMS pages for authenticated users
  when there is no group filter attached to the page

## [2.2.10] - 2020-12-04

### Fixed

- GDPR: do not create consent for anonymous user in checkout


## [2.2.9] - 2020-11-23

### Changed

- Core: Increase field lengths in *LogEntry models
  - Add an index to the indentifier for faster querying.
  - Use the same error prevention measures for message than is done for
    identifier in _add_log_entry() for consistency.

### Fixed

- Core: Fix `ProtectedError` when deleting a `Manufacturer` which was still
  connected to product(s).


## [2.2.8] - 2020-11-23

### Added

- Add font size 16 to summernote text editor

### Fixed

- GDPR: make sure to return a blank list in the `get_active_consent_pages`
  method when there is no page to consent


## [2.2.7] - 2020-11-20

### Fixed

- Admin: do not add/remove shop staff member while saving a staff user


## [2.2.6] - 2020-11-17

### Added

- Include products belonging to child categories of filtered category

### Changed

Admin: do not allow non-superusers manage superusers
  - Do not show is_superuser field for non-superusers no matter
    who they are editing
  - Do not show superuser column in list since the superusers are
    already filtered out from non-superusers who are main people
    using the admin panel.


## [2.2.5] - 2020-11-12

### Fixed

- Front: force recalculate lines after setting the payment and shipping methods to the basket in checkout phase

### Changed

- Don't display taxless price when it's equal to taxful in checkout

### Added

- SimpleCMS: Add field to limit a page availability by permission group

## [2.2.4] - 2020-11-09

### Fixed

- Core: Fix basket implementation that was using the same memory
object for all baskets instances in the same process

## [2.2.3] - 2020-11-05

### Fixed

- Add missing id field to the media forms


## [2.2.2] - 2020-11-03

### Fixed

- Prevent duplicate images in product media form
- Do not render duplicate hidden media form field


## [2.2.1] - 2020-11-02

### Changed

- Update French, Finnish and Swedish translations
- Change the Supplier.objects.enabled() filter to only return approved suppliers

### Changed

- Admin: Show a loader in place of picotable when a request is pending.

## [2.2.0] - 2020-10-23

### Possible breaking change

- When updating to this double check your project filters around supplier are working
  after this Supplire shop->shops change.

### Changed

- Admin: change the supplier views to update the approved flag for the current shop only
- Core: change the Supplier object manager to consider the approved flag for the given shop

### Added

- Core: add new module SupplierShop to store thre M2M relationship between the supplier
and the shop with additional attributes

## [2.1.12] - 2020-10-21

### Fixed

- Importer: fix the product importer to prevent parent sku being the current product or other variation child

## [2.1.11] - 2020-10-15

### Added

- Add Spanish and French (CA) translations from Transifex
- Notify: Add a new `attributes` attribute to `shuup.notify.base.Variable` for showing examples
  of which attributes can be accessed in the script templates.
- Notfiy: Show some `Order` related attributes in the notify templates.

### Fixed

- Core: include arbitrary refunds for max refundable amount
- Admin: select product variation in popup window
- Importer: ignore None columns while importing files
- Admin: Show more descriptive error messages in the media uploader in some situations.

### Changed

- Update Finnish and Swedish translations from Transifex
- Importer: add option to import product variations
  - Add option to import product variations
  - Improve handle stock to get supplier by supplier name and
    set the supplier stock managed and update the module identifier.
  - Improve handle stock to set the logical count to desired quantity
    instead adding new stock for the amount. This should help sellers
    to keep their product stock value correct.
- Preserve newlines in vendor and product descriptions even when
 `SHUUP_ADMIN_ALLOW_HTML_IN_PRODUCT_DESCRIPTION` and `SHUUP_ADMIN_ALLOW_HTML_IN_VENDOR_DESCRIPTION` are `False`.
- Importer: log errors in the importer and use specific exception classes instead of using Exception
- Notify: make the default script language be the fallback from Parler
- Admin: Hide the 'Root' folder from users that do not have the `"media.view-all"` permission.


## [2.1.10] - 2020-09-29

### Fixed

- Front: fix typo in pagination

### Translations

- Update Finnish and Swedish translations


## [2.1.9] - 2020-09-23

### Fixed

- Fix button that removes coupon from the basket by using the correct JS event property

## [2.1.8] - 2020-09-15

- Update translations strings
- Importer: fix product CSV importer to better match the headers


## [2.1.7] - 2020-09-11

- Admin: improve product variation management. This release purely
  amends release 2.1.6.


## [2.1.6] - 2020-09-11

Admin: add supplier check to product list and edit views
Admin: improve product variation management

  Remove activate template form field as confusing.

  1. Now when add new template:
    - New empty template is created

  2. When you have template selected:
    - Product variations are saved based on the form
    - Variation options are updated to the selected template

  3. When template is not selected:
    - Product variations are saved based on the form


## [2.1.5] - 2020-09-08

### Fixed

- Requirements: require Markdown>=3,<4 instead <3
- Xtheme: Fix social media plugin form initial data population.


## [2.1.4] - 2020-09-08

### Fixed

- Xtheme: fix social media plugin form populate
- GDPR: Fix anonymization error when an order of a contact had no shipping or billing address.


## [2.1.3] - 2020-08-28

### Fixed

- Xtheme: fix model choice widget for plugins (django 2)


## [2.1.2] - 2020-08-26

### Fixed

- Xtheme: fix editor template issue
- Simple CMS: make sure to pass optional parameters through kwargs in form


## [2.1.1] - 2020-08-26

### Added

- Admin: add option to delete attributes

### Fixed

- Xtheme: fix editor template issue and make sure to pass optional parameters through kwargs in form
- Notify: unescape email subject and body to prevent sending broken characters in emails


## [2.1.0] - 2020-08-24

### Added

- shuup.notify: add notification_email_before_send signal to SendMail
- shuup.notify: add event identifier to Context


## [2.0.8] - 2020-08-24

### Fixed

- Prevent crashing when trying to cache an unpicklable value.


## [2.0.7] - 2020-08-21

### Fixed

- Fix passing a `reverse_lazy()` URL as the `upload_url` argument for `FileDnDUploaderWidget`.


## [2.0.6] - 2020-08-18

### Changed

- Admin: Make the order editor keep the suppliers of non-product order lines intact.

### Fixed:

- Admin: Fix the edit button on the order editor.


## [2.0.5] - 2020-08-16

### Added

- Admin: user and permission based access to media folders

  This means that all vendors can have their own root folder and do what every they want in that folder.
  But it also allows the admin to give viewing access to one folder for all suppliers.


## [2.0.4] - 2020-08-07

- Testing: add missing migrations


## [2.0.3] - 2020-08-07

- CMS: add missing migrations


## [2.0.2] - 2020-08-07

### Changed

- Removed Django 1.11 compatible code from the code base

### Fixed

- Admin: fix logout view that was loading the template from Django instead of custom template
- Admin: return `None` when the order source was not correctly initialized in JsonOrderCreator
- Core: add parameter in shuup_static to load the version of a given package


## [2.0.1] - 2020-08-04

- Add initial support for Django 2.2


## [1.11.10] - 2020-08-04

- Fix issue on arranging menu after reset which sets the configuration None
  which in the other hand is hard to update as it is not dict.


## [1.11.9] - 2020-08-04

- Admin: add option to arrange menu for superuses, staff and suppliers

  For now it was only possible to arrange menu per user which is not
  sufficient while the menu needs to be arranged for the whole group
  of people like shop staff or vendors.

  Allow to create menu custom menu for superusers, staff or suppliers,
  but remain the possibility to still arrange the menu per user.

  Add option to translate each menu arranged for these groups since
  not all vendors/suppliers necessary speak same language.


## [1.11.8] - 2020-07-31

### Fixed

- Fix admin order edit tool to use correct id for supplier query
- Admin: limit the Manufacturer delete queryset per shop

### Added

- Notify: added email template object to store reusable email templates for SendEmail actions
  This contains a migration step to move all old body template field to use email templates.

### Changed

- Xtheme: move CodeMirror JS lib dependence to Admin
- Sanitize product description on save if `SHUUP_ADMIN_ALLOW_HTML_IN_PRODUCT_DESCRIPTION` is set to `False`

## [1.11.7] - 2020-07-23

### Added

- Core: Add dynamic measurement unit system
  - New settings for specifying units:
    - `SHUUP_MASS_UNIT`
    - `SHUUP_LENGTH_UNIT`
  - New function for getting the volume unit: `shuup.core.utils.units.get_shuup_volume_unit`

### Changed

- **BREAKING**: Change `Shipment` default weight unit from `kg` to `g`
- **BREAKING**: Change `Shipment` default volume unit from `m3` to `mm3`
- **BREAKING**: Change `ShipmentProduct` default volume unit from `m3` to `mm3`

### Removed

- Remove 'known unit' validation from `MeasurementField`, it can contain any units now

## [1.11.6] - 2020-07-22

### Changed

- Front: Add priority attribute to base order form to enable using precedence

## [1.11.5] - 2020-07-07

### Added

- Add signal when an email is sent by a notification

## [1.11.4] - 2020-07-06

- Fix issue with browser tests

## [1.11.3] - 2020-07-04

### Added

- Add `Dockerfile-dev` for development
- Add Docker instructions to docs

### Changed

- Add theme for the shop in `shuup_init`
- Make the shop not be in maintenance mode in `shuup_init`
- Make `Dockerfile` use `shuup` from PyPi for faster build time

## [1.11.2] - 2020-07-03

- Move workbench sqlite database location for upcoming Docker setup

## [1.11.1] - 2020-07-03

### Added

- Admin: Add settings for controlling allowing HTML in product and vendor descriptions


## [1.11.0] - 2020-07-02

### Changed

- Importer: add context object while initializing a importer class
- Core: use UUID in basket IDs to prevent possible duplicates
- Core: save basket shipping and billing address as dictionary when id is not available
- Front: remove the custom _load() implementation from the basket as it is the same as the core
- Core: ignore lines that are not from the given source while calculating taxes
- Campaigns: do not apply campaigns in baskets configured to a supplier
- Admin: change service admin to list only providers that the current user can access
- Use UUID4 while generating order line ids by default
- Admin: Improve message banners, by:
    - Resetting the timeout for hiding the messages when a new message is added.
    - Immediately clearing the already hidden messages a when new one is added.
    - Not hiding messages when clicking just random background elements.
    - Allowing dismissing all of the messages by clicking any one of them anywhere.

### Added

- Admin: add improved product copy
- Core: add task runner to support running tasks using 3rd party services like Celery
- Core: add shops and supplier to ServiceProvider and Service models
- Front: add feature for checkout phases to spawn extra phases
- Add custom get_ip method and use it everywhere
- Importer: add permissions for all the diffrent types of importers
- Importer: add context class to data importer

### Removed

- Travis jobs for Django 1.8 and 1.9

### Fixed

- Removed the kind prefix from feedback messages using Django messages to prevent duplicate strings.
- Fixed the way the permissions identifier are split in admin
- Fixed issue that was importing User model directly
- Core: changed `del` basket command handler to not try to parse the basket line into an integer


## [1.10.16] - 2020-06-03

- Simple CMS: Fix a bug with the page links plugin

## [1.10.15] - 2020-06-02

### Changed

- Front: Ensure company name and tax number is set to both billing and shipping address same way
as when filled through company form when customer is not logged in. Company name and tax number
at order addresses seems to help with some taxation logic as well as makes things more consistent.

### Fixed

- Admin: Make sure related custom columns are added accrodingly. Fix issue with filtering through columns
that are by default hidden

## [1.10.14] - 2020-05-27

### Fixed

- Front: only show carousel title when there is one

### Changed

- Notify: Add AccountActivation event. AccountActivation event is
  triggered only when the user is activated for the first time.
- Front: improve next parameter with registration. Check GET
  parameter first and then fallback to POST data.

## [1.10.13] - 2020-05-20

- Admin: fix width issue with picotable images
- Admin: fix bugs in order edit and improve it one step closer to
  multivendor world. Now supports situation when vendors does not
  share products.
     - Add option to make shipping and payment method optional
     - Add supplier to pricing context
     - Show supplier name on product column
     - Make auto add for product select false by default
     - Fix product select2 missing URL and data handler since
       the whole ajax method was passed as attrs.
     - Add option to open/close collapsed content sections in mobile
- Core: add option to enable order edit for multiple vendors
- Front: do not stack history on product list when filters are changed.
  Instead replace state so back-buttons works nicely.
- Front: prevent image Lightbox touching history so you do not need
  to click back 6 times after you have viewed all images.

## [1.10.12] - 2020-05-05

### Added

- Admin: add error message when upload fails. At media queue complete do not
  resave product media if the file-count has not changed. This for example
  prevents media save when the upload itself fails.
- Admin: add option to override dropzone upload path by using data attribute
- Admin: add upload path to browser URLs and use it to fallback on media
  uploads when the actual media path is not available.
- Admin: Ability to delete manufacturer
- Admin: Ability to login as the selected contact if it's a user

### Fixed

- Admin: Now when activating/deactivating user it's contact will also change
- Admin: New notification for when a account get's reactivated

## [1.10.11] - 2020-04-23

### Fixed

- Discounts: create different admin module for archived discounts to fix breadcrumbs
- Fix product pagination by not overriding the state with undefined values

### Fixed

- Middleware: fix so it trys to take the users timezone first, then the suppliers, last the projects TIME_ZONE

### Changed

- Front: customize sort options through settings

## [1.10.10] - 2020-03-24

### Fixed

- Admin: Notification name when deleteing it
- Admin: Update contact list so that it only shows customers by default
- Front: Fix typo

### Changed

- Front: Add supplier choice to best selling product context function
- Admin: allow sorting categories by name
- Admin: show product orderability errors as list


## [1.10.9] - 2020-03-24

### Fixed

- Admin: remove pinned /sa/ URL from scripts to support dynamic admin URLs
- Admin: Fix graphical (incorrect indent) bug in Product / Stock Management

## [1.10.8] - 2020-03-20

### Changed

- Admin: add spinner and progressbar options components through Bootstrap 4.

### Fixed

- Issue running category filter browser test with Travis


## [1.10.7] - 2020-03-09

### Fixed

- Admin: remove pinned /sa/ URL from scripts to support dynamic admin URLs
- Front: keep the current query string parameters as the initial state
  when refreshing product filters.

### Changed

- Admin: fix page jumps after reaload
- Admin: make browser urls support urls with parameters

## [1.10.6] - 2020-02-28

### Changed

- Core: supplier name max length to 128 from 64

## [1.10.5] - 2020-02-27

### Added

- Add option to send notification event at password recovery

### Changed

- Improve the admin modals to use flexbox and work better on small devices

### Fixed

- Admin: fix password recovery success URL
- Picotable: render the filters button on small devices,
  even when there is no data, to allow resetting filters

## [1.10.4] - 2020-02-22

### Changed

- Make Admin messages dismissible

### Fixed

- Admin: Fix search results overflowing the canvas

## [1.10.3] - 2020-02-21

### Fixed

- Admin: fix bug when uploading product media

## [1.10.2] - 2020-02-19

### Added

- Admin: add option to impersonate staff users
- Notify: add option to delete notify scripts
- Admin: Allow shop staff to impersonate regular users
- Notify: Add BCC and CC fields to SendEmail notification action.
- Add the CHANGELOG.md to the root of the code base.

### Changed

- Xtheme: Improve template injection by checking not wasting time invoking regex for nothing
- Add `MiddlewareMixin` to all middlewares to prepare for Django 2.x
- Notify: Changed the Email topology type to support comma-separated list of emails when using constants.
- Front: skip product filter refresh if filters not defined
- GDPR: change "i agree" button to "i understand"

### Fixed

- Front: fix notification template default content
- Admin: improve primary image fallback for product
- Fixed the placeholder of Select2 component in Admin
- FileDnDUploader: Add check for the `data-kind` attribute of the drop zone. If the data-kind is
  `images`, add an attribute to the hidden input that only allows images to be uploaded.
- Front: fix bug with imagelightbox
- CMS: Free page URL on delete

## Older versions

Find older release notes [here](./doc/changelog.rst).<|MERGE_RESOLUTION|>--- conflicted
+++ resolved
@@ -8,7 +8,6 @@
 
 List all changes after the last release here (newer on top). Each change on a separate bullet point line
 
-<<<<<<< HEAD
 ### Changed
 
 - Admin: filter products in list and edit views according to product kind listing name
@@ -17,11 +16,10 @@
 ### Add
 
 - Core: Allow a supplier to have multiple modules
-=======
+
 ### Fixed
 
 - Notify: always overrride the current notification data with the new one
->>>>>>> 031ee251
 
 ## [2.9.2] - 2021-05-26
 
