--- conflicted
+++ resolved
@@ -8,15 +8,14 @@
 
 List all changes after the last release here (newer on top). Each change on a separate bullet point line
 
-<<<<<<< HEAD
 ### Changed
 
 - Core: Turn variation parent mode back to normal if it has no non-deleted children
-=======
+
 ### Fixed
 
 - Do not rely on STATIC_URL and MEDIA_URL while formatting static and media urls
->>>>>>> b13c6c57
+
 
 ## [2.3.14] - 2021-02-04
 
