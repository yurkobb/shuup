# Changelog
All notable changes to this project will be documented in this file.

The format is based on [Keep a Changelog](https://keepachangelog.com/en/1.0.0/),
and this project adheres to [Semantic Versioning](https://semver.org/spec/v2.0.0.html).

## Unreleased

List all changes after the last release here (newer on top). Each change on a separate bullet point line

<<<<<<< HEAD
### Changed

- Admin: remove the members field from the permission groups
- Admin: add the groups field in user picotable list
- Admin: improve the format of the user list for mobile devices
=======
### Added

- Admin: add warnings to the product page through provides
>>>>>>> 3281ddec

## [2.12.0] - 2021-07-15

### Fixed

- Front: SupplierProductListFilter to take all vendors from the category and all sub categories
- Front: Fix the alert class when it is an error
- Xtheme: only use the id attribute if the variable is a Product instance in Async Product Cross Sells plugin
- Reports: do not catch generic `Exception` to prevent hiding other issues

### Changed

- Core: reuse existing `ProductVariationResult` when a combination hash matches

### Added

- Front: add timezone view to save the user's current timezone

## [2.11.0] - 2021-07-07

### Added

- GDPR: create a snippet blocker to prevent injection when cookie is not consented
- Xtheme: create `xtheme_snippet_blocker` provides to allow blocking a global script injection
- Xtheme: add name a `Snippet` object
- Reports: add CSV report writer

### Fixed

- Front: fix so orders that are canceled can't be payed for
- General: fix critical vulnerability on views that were returning not escaped content making it open to XSS attacks
- Admin: fix code mirror destruction by node id

### Changed

- Reports: clean malicius content from the HTML and CSV exporters
- Reports: prevent formulas from being exported in excel writer
- Tests: log errors into a log file
- Admin: hide email template button based on permission
- Reports: improve log when an importer fails

## [2.10.8] - 2021-06-30

### Changed

- Pull translations from Transifex

## [2.10.7] - 2021-06-29


### Changed

- Core: only consider lines from the same supplier as the behavior component


## [2.10.6] - 2021-06-25

### Fixed

- Utils: fix MultiLanguageModelForm so language dependent filed will only be required if the language is required

## [2.10.5] - 2021-06-21

### Fixed

- Xtheme: removed orderable boolean from async highlights plugin from being rendered

## [2.10.4] - 2021-06-21

### Changed

- Admin: show taxless order total column in order list

## [2.10.3] - 2021-06-15

### Fixed

- Importer: fix so the correct context is displayed on first request when selecting importer

## [2.10.2] - 2021-06-11

### Added

- Xtheme: Add so snippets can have start of head content

### Fixed

- Core: fix so task don't require a identifier

## [2.10.1] - 2021-06-07

### Fixed

- SimpleSupplier: always return products as managed by using a different queryset

## [2.10.0] - 2021-06-07

### Removed

- Admin: remove the provides to allow adding extra fields to the Attribute form

### Add

- Core: Allow a supplier to have multiple modules
- Core: add option to store tasks in the database to collect results

### Changed

- General: pull translation strings from Transifex
- Admin: filter products in list and edit views according to product kind listing name
- Core: suppliers don't have default supplier modules anymore
- Importers: enable importers to run asynchronously
- Importers: change the admin views to show the list of import processes

### Fixed

- Admin: fix picotable overflow issue
- Notify: always overrride the current notification data with the new one

## [2.9.2] - 2021-05-26

### Fixed

- General: replace hash() with sha1() as Python's hash() function doesn't have a stable result across processes
- Core: use SHA-1 to hash cache keys as Python's hash() function doesn't have a stable result across processes

### Changed

- Cache product orderability and prices using a list of user groups instead of per contact
- Pull translation strings from Transifex

## [2.9.1] - 2021-05-24

### Fixed

- Admin: add ordering to attribute filter, because of frontend related error

## [2.9.0] - 2021-05-19

### Added

- Admin: add a method in AdminModule that allows returning help texts for permissions

### Fixed

- Notify: add notify styles to the script editor iframe to fix email editor size
- Importer: use more bites in order to detect csv dialect in importer
- Admin: save the current user menu using the current language

### Changed

- Pull DE translations from Transifex
- Xtheme: allow async plugin to have orderable only flag set
- Xtheme: use the current language as part of the plugins cache key

## [2.8.3] - 2021-05-17

### Fixed

- Xtheme: use the context while generating the cache key
- Xtheme: do not crash the whole site when a plugin fails to render
- Admin: Force to parse reason as string before encoding the url

## [2.8.2] - 2021-05-14

### Fixed

- Admin: force escape help texts which can contain `"` characters
- Admin: show translation fields from all polymorphic models available
- Xtheme: hash the cache key to prevent strings larger then 250 chars

## [2.8.1] - 2021-05-11

### Fixed

- Xtheme: encode cache key into base64 to prevent issues with memcache

## [2.8.0] - 2021-05-11

### Changed

- General: make some plugins cacheable
- Xtheme: add attribute on every plugin to indicate whether it can be cached or not

### Removed

- Xtheme: removed the SHUUP_XTHEME_USE_PLACEHOLDER_CACHE setting and do not cache the entire placeholder content

### Fixed

- Core: implement choice attribute getter and setter correctly
- Admin: collect translation strings from Shepard Tour

## [2.7.3] - 2021-05-11

### Fixed

- Admin: use correct translated label syntax for form fields
- Front: Remove untranslated Error! prefix in alert messages
- Campaigns: fix the translation string format

### Changed

- General: use gettext_lazy to make sure translations work
- Front: unify the Customer Information title across the dashboard
- Front: bump bootstrap-select and use translated strings while initializing it

## [2.7.2] - 2021-05-05

### Fixed

- Admin: Fix the Select2 translations strings
- General: Collect translation strings correctly

### Changed

- General: Pull translation strings

## [2.7.1] - 2021-05-04

### Fixed

- Core: do not use message tags as part of the message as it doesn't contain translated string
- Core: fix the python string format syntax to format after resolving the translation string

### Changed

- Settings: add Portuguese (Portugal) as a language option

## [2.7.0] - 2021-04-29

### Added

- Admin: New type of attribute: CHOICES
- Admin: Selection of multiple choices from attribute for product
- Front: Product filter by attribute choices

### Changed

- Pull strings from Transifex

### Fixed

- Reports: convert string into translated string
- Update requirements to support Python3.6+
- Fix mass editing validation for ManyToManyField fields.

## [2.6.5] - 2021-04-22

### Changed

- Front: consider the supplier from context or kwargs while reversing the product url

### Fixed

- Front: Fix the order detail template
- Admin: Pass languages to the TaxClassFormPart to show multilanguage forms

## [2.6.4] - 2021-04-19

### Changed

- Additional German translation strings

## [2.6.3] - 2021-04-13

### Changed

- Update German translation strings

## [2.6.2] - 2021-04-13

### Fixed

- Front: pin LESS version to prevent build breaks

## [2.6.1] - 2021-04-13

### Changed

- Front: add extra head block to base template
- Core: allow refunds creation when the order is complete
- Admin: show the product picture in order item list
- Admin: change so TaxClassEditView is a FormPartView
- Admin: Picotable to scroll in container on overflow rather, than entire screen scroll

### Fixed

- Front: Fix error that occurred while trying to register as a company
- Front: fix non existent macro import
- Core: Fix error that occurred when creating an order with a product which SKU was longer than 48 characters.
- Admin: Multiple duplicate images being saved when image is uploaded before product is saved

## [2.6.0] - 2021-03-29

### Changed

- Admin: Improve the copy product functionality

### Added

- Admin: add number of received orders in orders menu
- Admin: add contact CSV exporter
- CORE: Add .jsx support for shuup_makemessages command

### Fixed

- Admin: prevent exporting products that are not accessible by the current user
- Fix 'Customize Your Admin Menu' redirecting to the supplier specific edit page on saving.
- Admin: Fix picotable mobile styling to default to full-width
- Front: Fail cleanly when visiting a product page without supplier
- Fix Docker build issues with the development compose file.

## [2.5.0] - 2021-03-22

### Changed

- Front: Add so `basket.get_final_lines(with_taxes=True)` gets called after selecting shipping- and payment method.
  Reason for this is so all the taxes gets calculated before end customers fills in their payment details
- Core: undeprecate signals for ShopProduct model

### Added

- Core: add attribute in Carrier model to control whether to manage shipments using default behavior
- Admin: add shipment list view to list all shipments

### Fixed

- Notify: Fix so there is no 500 error when accessing EmailTemplate settings page
- Taxes: fallback location to billing address when shipping address is not available
- Importer: Ignore rows without any data

## [2.4.0] - 2021-03-02

### Added

- Admin: add option to hide font selection and always paste plain text in summernote editors

### Changed

- Core: move refund order line logic to tax module
  - Since each refund line you need to take care of the taxes it is
  more logical if the tax module handles the whole thing. With some
  3rd party taxation tool you need an option to handle refund taxes
  in different way.

### Fixed

- Added missing labels to product category and supplier fields

## [2.3.18] - 2021-03-01

### Added

- Front: create shipment sent notify event
- Core: add shipment tracking url to shipment model
- Admin: add shipment action to mark a shipment as sent

### Changed

- Admin: fix product module not to fail on object does not exists
- Front: update media upload URL from "media-upload/" to "upload-media/"
- Core: bump attribute name to 256 characters

## [2.3.17] - 2021-02-23

### Fixed

- Core: Adding normal products with only deleted children to basket

### Removed

- Front: remove templatecache around basket partial as not stable with custom baskets

## [2.3.16] - 2021-02-18

### Fixed

- Xtheme: fix wrong queryset that was fetching different products from the selection

## [2.3.15] - 2021-02-17

### Changed

- Admin: Disable scrolling on jquery datetime pickers
- Core: Turn variation parent mode back to normal if it has no non-deleted children
- Core: add cached property groups_ids for Contact
- Core: add lru_cache to display unit
- Core: make some Contact properties cached
- Front: optimize queries for orderable variations fetch
- Core: set shop and product for shop instance to prevent query
- Front: prefetch sales units for category view
- Lock cryptography version for test builds
- Use shop instead theme settings shop when initializing theme
- Xtheme: save current theme to request for later usage
- GDPR: add lru_cache for shop_setting getter

### Fixed

- Admin: fix bug in user permission view
- Do not rely on STATIC_URL and MEDIA_URL while formatting static and media urls

## [2.3.14] - 2021-02-04

- Front: add template cache to basket partial
- Core: avoid unnecessary touching to basket customer …
- Core: cache basket attributes while get and add cache key attribute …
- Front: skip front middleware for static and media
- Core: add makemessages support for do and cache templatetags
- Update license header for 2021

## [2.3.13] - 2021-01-28

### Added

- Admin: Add an open/close all groups button to 'Granular Permission Groups' list.

### Fixed

- Admin: Update styling for media browser
- Admin: Ensure media browser images are squares without cropping
- Xtheme: fix sortable import for static resources
- Admin: Gracefully handle the error when trying to delete a PROTECTED MediaFolder.

## [2.3.12] - 2021-01-26

### Added

- Setup: add .html to MANIFEST.in
- Admin: Add text truncate CSS to user dropdown if the user's username
  gets too long and display only a user icon on mobile screens
- Admin: always display the dashboard link in the main navigation as the first item
- Save basket just before starting the order creation.
  This ensures we have latest basket there on store
- Save basket after shipping or payment method is saved.
- Save basket after shipping or billing address is saved. For
  saving the addresses to basket data
- Add option to add log entries linked to stored baskets
- Add detail page for carts

### Changed

- Admin: Change visit shop link from an icon to a button with text
- Hide "finished" carts by default
- Modify carts list to show latest cart first

### Removed

- Admin: Remove dashboard and home icon links from top menu
- Remove the delay filter as useless. No need to hide carts

## [2.3.11] - 2021-01-25

### Added

- Core: add verbose_name to shop product so we can translate it
- Core: add middleware provides to the basket command handler
- Core: add provides to retrieve properties from order or order source
- Front: render subscription options in basket template
- Core: add provider to retrieve subscription options for a given product

### Changed

- Front: render basket and order line properties using the `front_line_properties_descriptor` provides
- Admin: change the product files form part icon to a file icon
- Core: cache language utils methods using LRU

## [2.3.10] - 2021-01-22

- Notify: make email template form use code editor with preview
- Notify: make email action body use code editor with preview
- Admin: add code editor with preview widget
- Notify: Remove breadcrumbs from editor and add save button on top
- Notify: make editor close button to Close instead Done
- Add related name to package links to enable better queryset performance
- Ensure migrations are fine for longer log entry fields

## [2.3.9] - 2021-01-19

### Changed

- Admin: add UX improvements through small style updates

### Fixed

- Admin: add apply filters button and display active filters counter badge
  - Do not save and refresh Picotable lists on filter change, but wait
  that the user selects the "Apply filter" option. Also show badge for
  active filters to indicate that some content is filtered out.
  Consider "_all" as not filter.
- Xtheme: fix summernote icons by using the original summernote css file

## [2.3.8] - 2021-01-13

- Front: fix with the product images on price update
  - patches previous v2.3.7 release

## [2.3.7] - 2021-01-12

- Front: improve async product carousel breakpoints
  - Also add option to easily override breakpoints by
    re-defining the breakpoint variable.
- Front: optimize child product orderability checks a bit
- Front: add option to replace product detail context
- Front: optimize rendering images for variation products
- Core: optimize price range calculations

## [2.3.6] - 2021-01-08

### Added

- Admin: add mass action to send password reset emails to selected users
- Notify: send notification when user request to reset password
- Core: remove the dependency of shuup.notify while resetting user's password
- Core: add signal that is triggered when user request a password reset email

## [2.3.5] - 2021-01-07

- Core: unify tax number max length at models
  - Also good practice would be not to validate tax number
  on model level but instead at the form since tax number
  format varies per country/region.

## [2.3.4] - 2021-01-06

### Changed

- Xtheme: use the shop provider instead of falling back to first shop
- Admin: cache the user permissions in the user object
- Admin: make shop provider cache the shop in the request
- Xtheme: add option to disable placeholder cache
  - Use setting SHUUP_XTHEME_USE_PLACEHOLDER_CACHE = True for this

### Removed

- Core: remove GB from countries in European Union


## [2.3.3] - 2021-01-05

- Patches v2.3.2 a bit around the xtheme editing

- Xtheme: add Jinja markup in custom snippet type


## [2.3.2] - 2021-01-04

### Changed

- GDPR: hide consent immediately on accept
- Notify: Make HTML default format for emails
- Improve the way the cache is bumped when order is created and changed

### Fixed

- Admin: fix missing `tr` closing tags

### Removed

- Notify: Remove HTML editor from notifications since summernote does not
function Jinja syntax very well and for example for-loops and ifs
cause easily broken notifications.


## [2.3.1] - 2020-12-28

### Changed

- Admin: MultiselectAjaxView returns ordered by name choices

### Fixed

- Fix `0068_help_text_improvements` migration file to have the correct field char size: 128
- Fix _vertical_phases.jinja incorrectly targets all forms
- Fix initial value of Choose to register form

## [2.3.0] - 2020-12-16

### Added

- Dashboard: Sorting of dashboard items by ordering number
- Xtheme: add option to set a custom cell width in placeholders

### Changed

- Admin: set product default price value initial value to zero

### Fixed

- Admin: Fix multiple translations returned when using values_list on translated field
- Front: Fix so mass and measurements unit is displayed in same unit as in the backend

### Removed

- Product variation management. [Use this instead](https://pypi.org/project/shuup-product-variations/).

## [2.2.11] - 2020-12-08

### Fixed

- SimpleCMS: Show all CMS pages for authenticated users
  when there is no group filter attached to the page

## [2.2.10] - 2020-12-04

### Fixed

- GDPR: do not create consent for anonymous user in checkout


## [2.2.9] - 2020-11-23

### Changed

- Core: Increase field lengths in *LogEntry models
  - Add an index to the indentifier for faster querying.
  - Use the same error prevention measures for message than is done for
    identifier in _add_log_entry() for consistency.

### Fixed

- Core: Fix `ProtectedError` when deleting a `Manufacturer` which was still
  connected to product(s).


## [2.2.8] - 2020-11-23

### Added

- Add font size 16 to summernote text editor

### Fixed

- GDPR: make sure to return a blank list in the `get_active_consent_pages`
  method when there is no page to consent


## [2.2.7] - 2020-11-20

### Fixed

- Admin: do not add/remove shop staff member while saving a staff user


## [2.2.6] - 2020-11-17

### Added

- Include products belonging to child categories of filtered category

### Changed

Admin: do not allow non-superusers manage superusers
  - Do not show is_superuser field for non-superusers no matter
    who they are editing
  - Do not show superuser column in list since the superusers are
    already filtered out from non-superusers who are main people
    using the admin panel.


## [2.2.5] - 2020-11-12

### Fixed

- Front: force recalculate lines after setting the payment and shipping methods to the basket in checkout phase

### Changed

- Don't display taxless price when it's equal to taxful in checkout

### Added

- SimpleCMS: Add field to limit a page availability by permission group

## [2.2.4] - 2020-11-09

### Fixed

- Core: Fix basket implementation that was using the same memory
object for all baskets instances in the same process

## [2.2.3] - 2020-11-05

### Fixed

- Add missing id field to the media forms


## [2.2.2] - 2020-11-03

### Fixed

- Prevent duplicate images in product media form
- Do not render duplicate hidden media form field


## [2.2.1] - 2020-11-02

### Changed

- Update French, Finnish and Swedish translations
- Change the Supplier.objects.enabled() filter to only return approved suppliers

### Changed

- Admin: Show a loader in place of picotable when a request is pending.

## [2.2.0] - 2020-10-23

### Possible breaking change

- When updating to this double check your project filters around supplier are working
  after this Supplire shop->shops change.

### Changed

- Admin: change the supplier views to update the approved flag for the current shop only
- Core: change the Supplier object manager to consider the approved flag for the given shop

### Added

- Core: add new module SupplierShop to store thre M2M relationship between the supplier
and the shop with additional attributes

## [2.1.12] - 2020-10-21

### Fixed

- Importer: fix the product importer to prevent parent sku being the current product or other variation child

## [2.1.11] - 2020-10-15

### Added

- Add Spanish and French (CA) translations from Transifex
- Notify: Add a new `attributes` attribute to `shuup.notify.base.Variable` for showing examples
  of which attributes can be accessed in the script templates.
- Notfiy: Show some `Order` related attributes in the notify templates.

### Fixed

- Core: include arbitrary refunds for max refundable amount
- Admin: select product variation in popup window
- Importer: ignore None columns while importing files
- Admin: Show more descriptive error messages in the media uploader in some situations.

### Changed

- Update Finnish and Swedish translations from Transifex
- Importer: add option to import product variations
  - Add option to import product variations
  - Improve handle stock to get supplier by supplier name and
    set the supplier stock managed and update the module identifier.
  - Improve handle stock to set the logical count to desired quantity
    instead adding new stock for the amount. This should help sellers
    to keep their product stock value correct.
- Preserve newlines in vendor and product descriptions even when
 `SHUUP_ADMIN_ALLOW_HTML_IN_PRODUCT_DESCRIPTION` and `SHUUP_ADMIN_ALLOW_HTML_IN_VENDOR_DESCRIPTION` are `False`.
- Importer: log errors in the importer and use specific exception classes instead of using Exception
- Notify: make the default script language be the fallback from Parler
- Admin: Hide the 'Root' folder from users that do not have the `"media.view-all"` permission.


## [2.1.10] - 2020-09-29

### Fixed

- Front: fix typo in pagination

### Translations

- Update Finnish and Swedish translations


## [2.1.9] - 2020-09-23

### Fixed

- Fix button that removes coupon from the basket by using the correct JS event property

## [2.1.8] - 2020-09-15

- Update translations strings
- Importer: fix product CSV importer to better match the headers


## [2.1.7] - 2020-09-11

- Admin: improve product variation management. This release purely
  amends release 2.1.6.


## [2.1.6] - 2020-09-11

Admin: add supplier check to product list and edit views
Admin: improve product variation management

  Remove activate template form field as confusing.

  1. Now when add new template:
    - New empty template is created

  2. When you have template selected:
    - Product variations are saved based on the form
    - Variation options are updated to the selected template

  3. When template is not selected:
    - Product variations are saved based on the form


## [2.1.5] - 2020-09-08

### Fixed

- Requirements: require Markdown>=3,<4 instead <3
- Xtheme: Fix social media plugin form initial data population.


## [2.1.4] - 2020-09-08

### Fixed

- Xtheme: fix social media plugin form populate
- GDPR: Fix anonymization error when an order of a contact had no shipping or billing address.


## [2.1.3] - 2020-08-28

### Fixed

- Xtheme: fix model choice widget for plugins (django 2)


## [2.1.2] - 2020-08-26

### Fixed

- Xtheme: fix editor template issue
- Simple CMS: make sure to pass optional parameters through kwargs in form


## [2.1.1] - 2020-08-26

### Added

- Admin: add option to delete attributes

### Fixed

- Xtheme: fix editor template issue and make sure to pass optional parameters through kwargs in form
- Notify: unescape email subject and body to prevent sending broken characters in emails


## [2.1.0] - 2020-08-24

### Added

- shuup.notify: add notification_email_before_send signal to SendMail
- shuup.notify: add event identifier to Context


## [2.0.8] - 2020-08-24

### Fixed

- Prevent crashing when trying to cache an unpicklable value.


## [2.0.7] - 2020-08-21

### Fixed

- Fix passing a `reverse_lazy()` URL as the `upload_url` argument for `FileDnDUploaderWidget`.


## [2.0.6] - 2020-08-18

### Changed

- Admin: Make the order editor keep the suppliers of non-product order lines intact.

### Fixed:

- Admin: Fix the edit button on the order editor.


## [2.0.5] - 2020-08-16

### Added

- Admin: user and permission based access to media folders

  This means that all vendors can have their own root folder and do what every they want in that folder.
  But it also allows the admin to give viewing access to one folder for all suppliers.


## [2.0.4] - 2020-08-07

- Testing: add missing migrations


## [2.0.3] - 2020-08-07

- CMS: add missing migrations


## [2.0.2] - 2020-08-07

### Changed

- Removed Django 1.11 compatible code from the code base

### Fixed

- Admin: fix logout view that was loading the template from Django instead of custom template
- Admin: return `None` when the order source was not correctly initialized in JsonOrderCreator
- Core: add parameter in shuup_static to load the version of a given package


## [2.0.1] - 2020-08-04

- Add initial support for Django 2.2


## [1.11.10] - 2020-08-04

- Fix issue on arranging menu after reset which sets the configuration None
  which in the other hand is hard to update as it is not dict.


## [1.11.9] - 2020-08-04

- Admin: add option to arrange menu for superuses, staff and suppliers

  For now it was only possible to arrange menu per user which is not
  sufficient while the menu needs to be arranged for the whole group
  of people like shop staff or vendors.

  Allow to create menu custom menu for superusers, staff or suppliers,
  but remain the possibility to still arrange the menu per user.

  Add option to translate each menu arranged for these groups since
  not all vendors/suppliers necessary speak same language.


## [1.11.8] - 2020-07-31

### Fixed

- Fix admin order edit tool to use correct id for supplier query
- Admin: limit the Manufacturer delete queryset per shop

### Added

- Notify: added email template object to store reusable email templates for SendEmail actions
  This contains a migration step to move all old body template field to use email templates.

### Changed

- Xtheme: move CodeMirror JS lib dependence to Admin
- Sanitize product description on save if `SHUUP_ADMIN_ALLOW_HTML_IN_PRODUCT_DESCRIPTION` is set to `False`

## [1.11.7] - 2020-07-23

### Added

- Core: Add dynamic measurement unit system
  - New settings for specifying units:
    - `SHUUP_MASS_UNIT`
    - `SHUUP_LENGTH_UNIT`
  - New function for getting the volume unit: `shuup.core.utils.units.get_shuup_volume_unit`

### Changed

- **BREAKING**: Change `Shipment` default weight unit from `kg` to `g`
- **BREAKING**: Change `Shipment` default volume unit from `m3` to `mm3`
- **BREAKING**: Change `ShipmentProduct` default volume unit from `m3` to `mm3`

### Removed

- Remove 'known unit' validation from `MeasurementField`, it can contain any units now

## [1.11.6] - 2020-07-22

### Changed

- Front: Add priority attribute to base order form to enable using precedence

## [1.11.5] - 2020-07-07

### Added

- Add signal when an email is sent by a notification

## [1.11.4] - 2020-07-06

- Fix issue with browser tests

## [1.11.3] - 2020-07-04

### Added

- Add `Dockerfile-dev` for development
- Add Docker instructions to docs

### Changed

- Add theme for the shop in `shuup_init`
- Make the shop not be in maintenance mode in `shuup_init`
- Make `Dockerfile` use `shuup` from PyPi for faster build time

## [1.11.2] - 2020-07-03

- Move workbench sqlite database location for upcoming Docker setup

## [1.11.1] - 2020-07-03

### Added

- Admin: Add settings for controlling allowing HTML in product and vendor descriptions


## [1.11.0] - 2020-07-02

### Changed

- Importer: add context object while initializing a importer class
- Core: use UUID in basket IDs to prevent possible duplicates
- Core: save basket shipping and billing address as dictionary when id is not available
- Front: remove the custom _load() implementation from the basket as it is the same as the core
- Core: ignore lines that are not from the given source while calculating taxes
- Campaigns: do not apply campaigns in baskets configured to a supplier
- Admin: change service admin to list only providers that the current user can access
- Use UUID4 while generating order line ids by default
- Admin: Improve message banners, by:
    - Resetting the timeout for hiding the messages when a new message is added.
    - Immediately clearing the already hidden messages a when new one is added.
    - Not hiding messages when clicking just random background elements.
    - Allowing dismissing all of the messages by clicking any one of them anywhere.

### Added

- Admin: add improved product copy
- Core: add task runner to support running tasks using 3rd party services like Celery
- Core: add shops and supplier to ServiceProvider and Service models
- Front: add feature for checkout phases to spawn extra phases
- Add custom get_ip method and use it everywhere
- Importer: add permissions for all the diffrent types of importers
- Importer: add context class to data importer

### Removed

- Travis jobs for Django 1.8 and 1.9

### Fixed

- Removed the kind prefix from feedback messages using Django messages to prevent duplicate strings.
- Fixed the way the permissions identifier are split in admin
- Fixed issue that was importing User model directly
- Core: changed `del` basket command handler to not try to parse the basket line into an integer


## [1.10.16] - 2020-06-03

- Simple CMS: Fix a bug with the page links plugin

## [1.10.15] - 2020-06-02

### Changed

- Front: Ensure company name and tax number is set to both billing and shipping address same way
as when filled through company form when customer is not logged in. Company name and tax number
at order addresses seems to help with some taxation logic as well as makes things more consistent.

### Fixed

- Admin: Make sure related custom columns are added accrodingly. Fix issue with filtering through columns
that are by default hidden

## [1.10.14] - 2020-05-27

### Fixed

- Front: only show carousel title when there is one

### Changed

- Notify: Add AccountActivation event. AccountActivation event is
  triggered only when the user is activated for the first time.
- Front: improve next parameter with registration. Check GET
  parameter first and then fallback to POST data.

## [1.10.13] - 2020-05-20

- Admin: fix width issue with picotable images
- Admin: fix bugs in order edit and improve it one step closer to
  multivendor world. Now supports situation when vendors does not
  share products.
     - Add option to make shipping and payment method optional
     - Add supplier to pricing context
     - Show supplier name on product column
     - Make auto add for product select false by default
     - Fix product select2 missing URL and data handler since
       the whole ajax method was passed as attrs.
     - Add option to open/close collapsed content sections in mobile
- Core: add option to enable order edit for multiple vendors
- Front: do not stack history on product list when filters are changed.
  Instead replace state so back-buttons works nicely.
- Front: prevent image Lightbox touching history so you do not need
  to click back 6 times after you have viewed all images.

## [1.10.12] - 2020-05-05

### Added

- Admin: add error message when upload fails. At media queue complete do not
  resave product media if the file-count has not changed. This for example
  prevents media save when the upload itself fails.
- Admin: add option to override dropzone upload path by using data attribute
- Admin: add upload path to browser URLs and use it to fallback on media
  uploads when the actual media path is not available.
- Admin: Ability to delete manufacturer
- Admin: Ability to login as the selected contact if it's a user

### Fixed

- Admin: Now when activating/deactivating user it's contact will also change
- Admin: New notification for when a account get's reactivated

## [1.10.11] - 2020-04-23

### Fixed

- Discounts: create different admin module for archived discounts to fix breadcrumbs
- Fix product pagination by not overriding the state with undefined values

### Fixed

- Middleware: fix so it trys to take the users timezone first, then the suppliers, last the projects TIME_ZONE

### Changed

- Front: customize sort options through settings

## [1.10.10] - 2020-03-24

### Fixed

- Admin: Notification name when deleteing it
- Admin: Update contact list so that it only shows customers by default
- Front: Fix typo

### Changed

- Front: Add supplier choice to best selling product context function
- Admin: allow sorting categories by name
- Admin: show product orderability errors as list


## [1.10.9] - 2020-03-24

### Fixed

- Admin: remove pinned /sa/ URL from scripts to support dynamic admin URLs
- Admin: Fix graphical (incorrect indent) bug in Product / Stock Management

## [1.10.8] - 2020-03-20

### Changed

- Admin: add spinner and progressbar options components through Bootstrap 4.

### Fixed

- Issue running category filter browser test with Travis


## [1.10.7] - 2020-03-09

### Fixed

- Admin: remove pinned /sa/ URL from scripts to support dynamic admin URLs
- Front: keep the current query string parameters as the initial state
  when refreshing product filters.

### Changed

- Admin: fix page jumps after reaload
- Admin: make browser urls support urls with parameters

## [1.10.6] - 2020-02-28

### Changed

- Core: supplier name max length to 128 from 64

## [1.10.5] - 2020-02-27

### Added

- Add option to send notification event at password recovery

### Changed

- Improve the admin modals to use flexbox and work better on small devices

### Fixed

- Admin: fix password recovery success URL
- Picotable: render the filters button on small devices,
  even when there is no data, to allow resetting filters

## [1.10.4] - 2020-02-22

### Changed

- Make Admin messages dismissible

### Fixed

- Admin: Fix search results overflowing the canvas

## [1.10.3] - 2020-02-21

### Fixed

- Admin: fix bug when uploading product media

## [1.10.2] - 2020-02-19

### Added

- Admin: add option to impersonate staff users
- Notify: add option to delete notify scripts
- Admin: Allow shop staff to impersonate regular users
- Notify: Add BCC and CC fields to SendEmail notification action.
- Add the CHANGELOG.md to the root of the code base.

### Changed

- Xtheme: Improve template injection by checking not wasting time invoking regex for nothing
- Add `MiddlewareMixin` to all middlewares to prepare for Django 2.x
- Notify: Changed the Email topology type to support comma-separated list of emails when using constants.
- Front: skip product filter refresh if filters not defined
- GDPR: change "i agree" button to "i understand"

### Fixed

- Front: fix notification template default content
- Admin: improve primary image fallback for product
- Fixed the placeholder of Select2 component in Admin
- FileDnDUploader: Add check for the `data-kind` attribute of the drop zone. If the data-kind is
  `images`, add an attribute to the hidden input that only allows images to be uploaded.
- Front: fix bug with imagelightbox
- CMS: Free page URL on delete

## Older versions

Find older release notes [here](./doc/changelog.rst).<|MERGE_RESOLUTION|>--- conflicted
+++ resolved
@@ -8,17 +8,15 @@
 
 List all changes after the last release here (newer on top). Each change on a separate bullet point line
 
-<<<<<<< HEAD
 ### Changed
 
 - Admin: remove the members field from the permission groups
 - Admin: add the groups field in user picotable list
 - Admin: improve the format of the user list for mobile devices
-=======
+
 ### Added
 
 - Admin: add warnings to the product page through provides
->>>>>>> 3281ddec
 
 ## [2.12.0] - 2021-07-15
 
