# Changelog
All notable changes to this project will be documented in this file.

The format is based on [Keep a Changelog](https://keepachangelog.com/en/1.0.0/),
and this project adheres to [Semantic Versioning](https://semver.org/spec/v2.0.0.html).

## Unreleased

List all changes after the last release here (newer on top). Each change on a separate bullet point line

<<<<<<< HEAD
### Fixed

- Front: fix so orders that are canceled can't be payed for
=======
### Added

- GDPR: create a snippet blocker to prevent injection when cookie is not consented
- Xtheme: create `xtheme_snippet_blocker` provides to allow blocking a global script injection
- Xtheme: add name a `Snippet` object

### Fixed

- General: fix critical vulnerability on views that were returning not escaped content making it open to XSS attacks
- Admin: fix code mirror destruction by node id

### Changed

- Reports: clean malicius content from the HTML and CSV exporters
- Reports: prevent formulas from being exported in excel writer
- Tests: log errors into a log file
- Admin: hide email template button based on permission
- Reports: improve log when an importer fails

### Added

- Reports: add CSV report writer
>>>>>>> cebbb5fc

## [2.10.8] - 2021-06-30

### Changed

- Pull translations from Transifex

## [2.10.7] - 2021-06-29


### Changed

- Core: only consider lines from the same supplier as the behavior component


## [2.10.6] - 2021-06-25

### Fixed

- Utils: fix MultiLanguageModelForm so language dependent filed will only be required if the language is required

## [2.10.5] - 2021-06-21

### Fixed

- Xtheme: removed orderable boolean from async highlights plugin from being rendered

## [2.10.4] - 2021-06-21

### Changed

- Admin: show taxless order total column in order list

## [2.10.3] - 2021-06-15

### Fixed

- Importer: fix so the correct context is displayed on first request when selecting importer

## [2.10.2] - 2021-06-11

### Added

- Xtheme: Add so snippets can have start of head content

### Fixed

- Core: fix so task don't require a identifier

## [2.10.1] - 2021-06-07

### Fixed

- SimpleSupplier: always return products as managed by using a different queryset

## [2.10.0] - 2021-06-07

### Removed

- Admin: remove the provides to allow adding extra fields to the Attribute form

### Add

- Core: Allow a supplier to have multiple modules
- Core: add option to store tasks in the database to collect results

### Changed

- General: pull translation strings from Transifex
- Admin: filter products in list and edit views according to product kind listing name
- Core: suppliers don't have default supplier modules anymore
- Importers: enable importers to run asynchronously
- Importers: change the admin views to show the list of import processes

### Fixed

- Admin: fix picotable overflow issue
- Notify: always overrride the current notification data with the new one

## [2.9.2] - 2021-05-26

### Fixed

- General: replace hash() with sha1() as Python's hash() function doesn't have a stable result across processes
- Core: use SHA-1 to hash cache keys as Python's hash() function doesn't have a stable result across processes

### Changed

- Cache product orderability and prices using a list of user groups instead of per contact
- Pull translation strings from Transifex

## [2.9.1] - 2021-05-24

### Fixed

- Admin: add ordering to attribute filter, because of frontend related error

## [2.9.0] - 2021-05-19

### Added

- Admin: add a method in AdminModule that allows returning help texts for permissions

### Fixed

- Notify: add notify styles to the script editor iframe to fix email editor size
- Importer: use more bites in order to detect csv dialect in importer
- Admin: save the current user menu using the current language

### Changed

- Pull DE translations from Transifex
- Xtheme: allow async plugin to have orderable only flag set
- Xtheme: use the current language as part of the plugins cache key

## [2.8.3] - 2021-05-17

### Fixed

- Xtheme: use the context while generating the cache key
- Xtheme: do not crash the whole site when a plugin fails to render
- Admin: Force to parse reason as string before encoding the url

## [2.8.2] - 2021-05-14

### Fixed

- Admin: force escape help texts which can contain `"` characters
- Admin: show translation fields from all polymorphic models available
- Xtheme: hash the cache key to prevent strings larger then 250 chars

## [2.8.1] - 2021-05-11

### Fixed

- Xtheme: encode cache key into base64 to prevent issues with memcache

## [2.8.0] - 2021-05-11

### Changed

- General: make some plugins cacheable
- Xtheme: add attribute on every plugin to indicate whether it can be cached or not

### Removed

- Xtheme: removed the SHUUP_XTHEME_USE_PLACEHOLDER_CACHE setting and do not cache the entire placeholder content

### Fixed

- Core: implement choice attribute getter and setter correctly
- Admin: collect translation strings from Shepard Tour

## [2.7.3] - 2021-05-11

### Fixed

- Admin: use correct translated label syntax for form fields
- Front: Remove untranslated Error! prefix in alert messages
- Campaigns: fix the translation string format

### Changed

- General: use gettext_lazy to make sure translations work
- Front: unify the Customer Information title across the dashboard
- Front: bump bootstrap-select and use translated strings while initializing it

## [2.7.2] - 2021-05-05

### Fixed

- Admin: Fix the Select2 translations strings
- General: Collect translation strings correctly

### Changed

- General: Pull translation strings

## [2.7.1] - 2021-05-04

### Fixed

- Core: do not use message tags as part of the message as it doesn't contain translated string
- Core: fix the python string format syntax to format after resolving the translation string

### Changed

- Settings: add Portuguese (Portugal) as a language option

## [2.7.0] - 2021-04-29

### Added

- Admin: New type of attribute: CHOICES
- Admin: Selection of multiple choices from attribute for product
- Front: Product filter by attribute choices

### Changed

- Pull strings from Transifex

### Fixed

- Reports: convert string into translated string
- Update requirements to support Python3.6+
- Fix mass editing validation for ManyToManyField fields.

## [2.6.5] - 2021-04-22

### Changed

- Front: consider the supplier from context or kwargs while reversing the product url

### Fixed

- Front: Fix the order detail template
- Admin: Pass languages to the TaxClassFormPart to show multilanguage forms

## [2.6.4] - 2021-04-19

### Changed

- Additional German translation strings

## [2.6.3] - 2021-04-13

### Changed

- Update German translation strings

## [2.6.2] - 2021-04-13

### Fixed

- Front: pin LESS version to prevent build breaks

## [2.6.1] - 2021-04-13

### Changed

- Front: add extra head block to base template
- Core: allow refunds creation when the order is complete
- Admin: show the product picture in order item list
- Admin: change so TaxClassEditView is a FormPartView
- Admin: Picotable to scroll in container on overflow rather, than entire screen scroll

### Fixed

- Front: Fix error that occurred while trying to register as a company
- Front: fix non existent macro import
- Core: Fix error that occurred when creating an order with a product which SKU was longer than 48 characters.
- Admin: Multiple duplicate images being saved when image is uploaded before product is saved

## [2.6.0] - 2021-03-29

### Changed

- Admin: Improve the copy product functionality

### Added

- Admin: add number of received orders in orders menu
- Admin: add contact CSV exporter
- CORE: Add .jsx support for shuup_makemessages command

### Fixed

- Admin: prevent exporting products that are not accessible by the current user
- Fix 'Customize Your Admin Menu' redirecting to the supplier specific edit page on saving.
- Admin: Fix picotable mobile styling to default to full-width
- Front: Fail cleanly when visiting a product page without supplier
- Fix Docker build issues with the development compose file.

## [2.5.0] - 2021-03-22

### Changed

- Front: Add so `basket.get_final_lines(with_taxes=True)` gets called after selecting shipping- and payment method.
  Reason for this is so all the taxes gets calculated before end customers fills in their payment details
- Core: undeprecate signals for ShopProduct model

### Added

- Core: add attribute in Carrier model to control whether to manage shipments using default behavior
- Admin: add shipment list view to list all shipments

### Fixed

- Notify: Fix so there is no 500 error when accessing EmailTemplate settings page
- Taxes: fallback location to billing address when shipping address is not available
- Importer: Ignore rows without any data

## [2.4.0] - 2021-03-02

### Added

- Admin: add option to hide font selection and always paste plain text in summernote editors

### Changed

- Core: move refund order line logic to tax module
  - Since each refund line you need to take care of the taxes it is
  more logical if the tax module handles the whole thing. With some
  3rd party taxation tool you need an option to handle refund taxes
  in different way.

### Fixed

- Added missing labels to product category and supplier fields

## [2.3.18] - 2021-03-01

### Added

- Front: create shipment sent notify event
- Core: add shipment tracking url to shipment model
- Admin: add shipment action to mark a shipment as sent

### Changed

- Admin: fix product module not to fail on object does not exists
- Front: update media upload URL from "media-upload/" to "upload-media/"
- Core: bump attribute name to 256 characters

## [2.3.17] - 2021-02-23

### Fixed

- Core: Adding normal products with only deleted children to basket

### Removed

- Front: remove templatecache around basket partial as not stable with custom baskets

## [2.3.16] - 2021-02-18

### Fixed

- Xtheme: fix wrong queryset that was fetching different products from the selection

## [2.3.15] - 2021-02-17

### Changed

- Admin: Disable scrolling on jquery datetime pickers
- Core: Turn variation parent mode back to normal if it has no non-deleted children
- Core: add cached property groups_ids for Contact
- Core: add lru_cache to display unit
- Core: make some Contact properties cached
- Front: optimize queries for orderable variations fetch
- Core: set shop and product for shop instance to prevent query
- Front: prefetch sales units for category view
- Lock cryptography version for test builds
- Use shop instead theme settings shop when initializing theme
- Xtheme: save current theme to request for later usage
- GDPR: add lru_cache for shop_setting getter

### Fixed

- Admin: fix bug in user permission view
- Do not rely on STATIC_URL and MEDIA_URL while formatting static and media urls

## [2.3.14] - 2021-02-04

- Front: add template cache to basket partial
- Core: avoid unnecessary touching to basket customer …
- Core: cache basket attributes while get and add cache key attribute …
- Front: skip front middleware for static and media
- Core: add makemessages support for do and cache templatetags
- Update license header for 2021

## [2.3.13] - 2021-01-28

### Added

- Admin: Add an open/close all groups button to 'Granular Permission Groups' list.

### Fixed

- Admin: Update styling for media browser
- Admin: Ensure media browser images are squares without cropping
- Xtheme: fix sortable import for static resources
- Admin: Gracefully handle the error when trying to delete a PROTECTED MediaFolder.

## [2.3.12] - 2021-01-26

### Added

- Setup: add .html to MANIFEST.in
- Admin: Add text truncate CSS to user dropdown if the user's username
  gets too long and display only a user icon on mobile screens
- Admin: always display the dashboard link in the main navigation as the first item
- Save basket just before starting the order creation.
  This ensures we have latest basket there on store
- Save basket after shipping or payment method is saved.
- Save basket after shipping or billing address is saved. For
  saving the addresses to basket data
- Add option to add log entries linked to stored baskets
- Add detail page for carts

### Changed

- Admin: Change visit shop link from an icon to a button with text
- Hide "finished" carts by default
- Modify carts list to show latest cart first

### Removed

- Admin: Remove dashboard and home icon links from top menu
- Remove the delay filter as useless. No need to hide carts

## [2.3.11] - 2021-01-25

### Added

- Core: add verbose_name to shop product so we can translate it
- Core: add middleware provides to the basket command handler
- Core: add provides to retrieve properties from order or order source
- Front: render subscription options in basket template
- Core: add provider to retrieve subscription options for a given product

### Changed

- Front: render basket and order line properties using the `front_line_properties_descriptor` provides
- Admin: change the product files form part icon to a file icon
- Core: cache language utils methods using LRU

## [2.3.10] - 2021-01-22

- Notify: make email template form use code editor with preview
- Notify: make email action body use code editor with preview
- Admin: add code editor with preview widget
- Notify: Remove breadcrumbs from editor and add save button on top
- Notify: make editor close button to Close instead Done
- Add related name to package links to enable better queryset performance
- Ensure migrations are fine for longer log entry fields

## [2.3.9] - 2021-01-19

### Changed

- Admin: add UX improvements through small style updates

### Fixed

- Admin: add apply filters button and display active filters counter badge
  - Do not save and refresh Picotable lists on filter change, but wait
  that the user selects the "Apply filter" option. Also show badge for
  active filters to indicate that some content is filtered out.
  Consider "_all" as not filter.
- Xtheme: fix summernote icons by using the original summernote css file

## [2.3.8] - 2021-01-13

- Front: fix with the product images on price update
  - patches previous v2.3.7 release

## [2.3.7] - 2021-01-12

- Front: improve async product carousel breakpoints
  - Also add option to easily override breakpoints by
    re-defining the breakpoint variable.
- Front: optimize child product orderability checks a bit
- Front: add option to replace product detail context
- Front: optimize rendering images for variation products
- Core: optimize price range calculations

## [2.3.6] - 2021-01-08

### Added

- Admin: add mass action to send password reset emails to selected users
- Notify: send notification when user request to reset password
- Core: remove the dependency of shuup.notify while resetting user's password
- Core: add signal that is triggered when user request a password reset email

## [2.3.5] - 2021-01-07

- Core: unify tax number max length at models
  - Also good practice would be not to validate tax number
  on model level but instead at the form since tax number
  format varies per country/region.

## [2.3.4] - 2021-01-06

### Changed

- Xtheme: use the shop provider instead of falling back to first shop
- Admin: cache the user permissions in the user object
- Admin: make shop provider cache the shop in the request
- Xtheme: add option to disable placeholder cache
  - Use setting SHUUP_XTHEME_USE_PLACEHOLDER_CACHE = True for this

### Removed

- Core: remove GB from countries in European Union


## [2.3.3] - 2021-01-05

- Patches v2.3.2 a bit around the xtheme editing

- Xtheme: add Jinja markup in custom snippet type


## [2.3.2] - 2021-01-04

### Changed

- GDPR: hide consent immediately on accept
- Notify: Make HTML default format for emails
- Improve the way the cache is bumped when order is created and changed

### Fixed

- Admin: fix missing `tr` closing tags

### Removed

- Notify: Remove HTML editor from notifications since summernote does not
function Jinja syntax very well and for example for-loops and ifs
cause easily broken notifications.


## [2.3.1] - 2020-12-28

### Changed

- Admin: MultiselectAjaxView returns ordered by name choices

### Fixed

- Fix `0068_help_text_improvements` migration file to have the correct field char size: 128
- Fix _vertical_phases.jinja incorrectly targets all forms
- Fix initial value of Choose to register form

## [2.3.0] - 2020-12-16

### Added

- Dashboard: Sorting of dashboard items by ordering number
- Xtheme: add option to set a custom cell width in placeholders

### Changed

- Admin: set product default price value initial value to zero

### Fixed

- Admin: Fix multiple translations returned when using values_list on translated field
- Front: Fix so mass and measurements unit is displayed in same unit as in the backend

### Removed

- Product variation management. [Use this instead](https://pypi.org/project/shuup-product-variations/).

## [2.2.11] - 2020-12-08

### Fixed

- SimpleCMS: Show all CMS pages for authenticated users
  when there is no group filter attached to the page

## [2.2.10] - 2020-12-04

### Fixed

- GDPR: do not create consent for anonymous user in checkout


## [2.2.9] - 2020-11-23

### Changed

- Core: Increase field lengths in *LogEntry models
  - Add an index to the indentifier for faster querying.
  - Use the same error prevention measures for message than is done for
    identifier in _add_log_entry() for consistency.

### Fixed

- Core: Fix `ProtectedError` when deleting a `Manufacturer` which was still
  connected to product(s).


## [2.2.8] - 2020-11-23

### Added

- Add font size 16 to summernote text editor

### Fixed

- GDPR: make sure to return a blank list in the `get_active_consent_pages`
  method when there is no page to consent


## [2.2.7] - 2020-11-20

### Fixed

- Admin: do not add/remove shop staff member while saving a staff user


## [2.2.6] - 2020-11-17

### Added

- Include products belonging to child categories of filtered category

### Changed

Admin: do not allow non-superusers manage superusers
  - Do not show is_superuser field for non-superusers no matter
    who they are editing
  - Do not show superuser column in list since the superusers are
    already filtered out from non-superusers who are main people
    using the admin panel.


## [2.2.5] - 2020-11-12

### Fixed

- Front: force recalculate lines after setting the payment and shipping methods to the basket in checkout phase

### Changed

- Don't display taxless price when it's equal to taxful in checkout

### Added

- SimpleCMS: Add field to limit a page availability by permission group

## [2.2.4] - 2020-11-09

### Fixed

- Core: Fix basket implementation that was using the same memory
object for all baskets instances in the same process

## [2.2.3] - 2020-11-05

### Fixed

- Add missing id field to the media forms


## [2.2.2] - 2020-11-03

### Fixed

- Prevent duplicate images in product media form
- Do not render duplicate hidden media form field


## [2.2.1] - 2020-11-02

### Changed

- Update French, Finnish and Swedish translations
- Change the Supplier.objects.enabled() filter to only return approved suppliers

### Changed

- Admin: Show a loader in place of picotable when a request is pending.

## [2.2.0] - 2020-10-23

### Possible breaking change

- When updating to this double check your project filters around supplier are working
  after this Supplire shop->shops change.

### Changed

- Admin: change the supplier views to update the approved flag for the current shop only
- Core: change the Supplier object manager to consider the approved flag for the given shop

### Added

- Core: add new module SupplierShop to store thre M2M relationship between the supplier
and the shop with additional attributes

## [2.1.12] - 2020-10-21

### Fixed

- Importer: fix the product importer to prevent parent sku being the current product or other variation child

## [2.1.11] - 2020-10-15

### Added

- Add Spanish and French (CA) translations from Transifex
- Notify: Add a new `attributes` attribute to `shuup.notify.base.Variable` for showing examples
  of which attributes can be accessed in the script templates.
- Notfiy: Show some `Order` related attributes in the notify templates.

### Fixed

- Core: include arbitrary refunds for max refundable amount
- Admin: select product variation in popup window
- Importer: ignore None columns while importing files
- Admin: Show more descriptive error messages in the media uploader in some situations.

### Changed

- Update Finnish and Swedish translations from Transifex
- Importer: add option to import product variations
  - Add option to import product variations
  - Improve handle stock to get supplier by supplier name and
    set the supplier stock managed and update the module identifier.
  - Improve handle stock to set the logical count to desired quantity
    instead adding new stock for the amount. This should help sellers
    to keep their product stock value correct.
- Preserve newlines in vendor and product descriptions even when
 `SHUUP_ADMIN_ALLOW_HTML_IN_PRODUCT_DESCRIPTION` and `SHUUP_ADMIN_ALLOW_HTML_IN_VENDOR_DESCRIPTION` are `False`.
- Importer: log errors in the importer and use specific exception classes instead of using Exception
- Notify: make the default script language be the fallback from Parler
- Admin: Hide the 'Root' folder from users that do not have the `"media.view-all"` permission.


## [2.1.10] - 2020-09-29

### Fixed

- Front: fix typo in pagination

### Translations

- Update Finnish and Swedish translations


## [2.1.9] - 2020-09-23

### Fixed

- Fix button that removes coupon from the basket by using the correct JS event property

## [2.1.8] - 2020-09-15

- Update translations strings
- Importer: fix product CSV importer to better match the headers


## [2.1.7] - 2020-09-11

- Admin: improve product variation management. This release purely
  amends release 2.1.6.


## [2.1.6] - 2020-09-11

Admin: add supplier check to product list and edit views
Admin: improve product variation management

  Remove activate template form field as confusing.

  1. Now when add new template:
    - New empty template is created

  2. When you have template selected:
    - Product variations are saved based on the form
    - Variation options are updated to the selected template

  3. When template is not selected:
    - Product variations are saved based on the form


## [2.1.5] - 2020-09-08

### Fixed

- Requirements: require Markdown>=3,<4 instead <3
- Xtheme: Fix social media plugin form initial data population.


## [2.1.4] - 2020-09-08

### Fixed

- Xtheme: fix social media plugin form populate
- GDPR: Fix anonymization error when an order of a contact had no shipping or billing address.


## [2.1.3] - 2020-08-28

### Fixed

- Xtheme: fix model choice widget for plugins (django 2)


## [2.1.2] - 2020-08-26

### Fixed

- Xtheme: fix editor template issue
- Simple CMS: make sure to pass optional parameters through kwargs in form


## [2.1.1] - 2020-08-26

### Added

- Admin: add option to delete attributes

### Fixed

- Xtheme: fix editor template issue and make sure to pass optional parameters through kwargs in form
- Notify: unescape email subject and body to prevent sending broken characters in emails


## [2.1.0] - 2020-08-24

### Added

- shuup.notify: add notification_email_before_send signal to SendMail
- shuup.notify: add event identifier to Context


## [2.0.8] - 2020-08-24

### Fixed

- Prevent crashing when trying to cache an unpicklable value.


## [2.0.7] - 2020-08-21

### Fixed

- Fix passing a `reverse_lazy()` URL as the `upload_url` argument for `FileDnDUploaderWidget`.


## [2.0.6] - 2020-08-18

### Changed

- Admin: Make the order editor keep the suppliers of non-product order lines intact.

### Fixed:

- Admin: Fix the edit button on the order editor.


## [2.0.5] - 2020-08-16

### Added

- Admin: user and permission based access to media folders

  This means that all vendors can have their own root folder and do what every they want in that folder.
  But it also allows the admin to give viewing access to one folder for all suppliers.


## [2.0.4] - 2020-08-07

- Testing: add missing migrations


## [2.0.3] - 2020-08-07

- CMS: add missing migrations


## [2.0.2] - 2020-08-07

### Changed

- Removed Django 1.11 compatible code from the code base

### Fixed

- Admin: fix logout view that was loading the template from Django instead of custom template
- Admin: return `None` when the order source was not correctly initialized in JsonOrderCreator
- Core: add parameter in shuup_static to load the version of a given package


## [2.0.1] - 2020-08-04

- Add initial support for Django 2.2


## [1.11.10] - 2020-08-04

- Fix issue on arranging menu after reset which sets the configuration None
  which in the other hand is hard to update as it is not dict.


## [1.11.9] - 2020-08-04

- Admin: add option to arrange menu for superuses, staff and suppliers

  For now it was only possible to arrange menu per user which is not
  sufficient while the menu needs to be arranged for the whole group
  of people like shop staff or vendors.

  Allow to create menu custom menu for superusers, staff or suppliers,
  but remain the possibility to still arrange the menu per user.

  Add option to translate each menu arranged for these groups since
  not all vendors/suppliers necessary speak same language.


## [1.11.8] - 2020-07-31

### Fixed

- Fix admin order edit tool to use correct id for supplier query
- Admin: limit the Manufacturer delete queryset per shop

### Added

- Notify: added email template object to store reusable email templates for SendEmail actions
  This contains a migration step to move all old body template field to use email templates.

### Changed

- Xtheme: move CodeMirror JS lib dependence to Admin
- Sanitize product description on save if `SHUUP_ADMIN_ALLOW_HTML_IN_PRODUCT_DESCRIPTION` is set to `False`

## [1.11.7] - 2020-07-23

### Added

- Core: Add dynamic measurement unit system
  - New settings for specifying units:
    - `SHUUP_MASS_UNIT`
    - `SHUUP_LENGTH_UNIT`
  - New function for getting the volume unit: `shuup.core.utils.units.get_shuup_volume_unit`

### Changed

- **BREAKING**: Change `Shipment` default weight unit from `kg` to `g`
- **BREAKING**: Change `Shipment` default volume unit from `m3` to `mm3`
- **BREAKING**: Change `ShipmentProduct` default volume unit from `m3` to `mm3`

### Removed

- Remove 'known unit' validation from `MeasurementField`, it can contain any units now

## [1.11.6] - 2020-07-22

### Changed

- Front: Add priority attribute to base order form to enable using precedence

## [1.11.5] - 2020-07-07

### Added

- Add signal when an email is sent by a notification

## [1.11.4] - 2020-07-06

- Fix issue with browser tests

## [1.11.3] - 2020-07-04

### Added

- Add `Dockerfile-dev` for development
- Add Docker instructions to docs

### Changed

- Add theme for the shop in `shuup_init`
- Make the shop not be in maintenance mode in `shuup_init`
- Make `Dockerfile` use `shuup` from PyPi for faster build time

## [1.11.2] - 2020-07-03

- Move workbench sqlite database location for upcoming Docker setup

## [1.11.1] - 2020-07-03

### Added

- Admin: Add settings for controlling allowing HTML in product and vendor descriptions


## [1.11.0] - 2020-07-02

### Changed

- Importer: add context object while initializing a importer class
- Core: use UUID in basket IDs to prevent possible duplicates
- Core: save basket shipping and billing address as dictionary when id is not available
- Front: remove the custom _load() implementation from the basket as it is the same as the core
- Core: ignore lines that are not from the given source while calculating taxes
- Campaigns: do not apply campaigns in baskets configured to a supplier
- Admin: change service admin to list only providers that the current user can access
- Use UUID4 while generating order line ids by default
- Admin: Improve message banners, by:
    - Resetting the timeout for hiding the messages when a new message is added.
    - Immediately clearing the already hidden messages a when new one is added.
    - Not hiding messages when clicking just random background elements.
    - Allowing dismissing all of the messages by clicking any one of them anywhere.

### Added

- Admin: add improved product copy
- Core: add task runner to support running tasks using 3rd party services like Celery
- Core: add shops and supplier to ServiceProvider and Service models
- Front: add feature for checkout phases to spawn extra phases
- Add custom get_ip method and use it everywhere
- Importer: add permissions for all the diffrent types of importers
- Importer: add context class to data importer

### Removed

- Travis jobs for Django 1.8 and 1.9

### Fixed

- Removed the kind prefix from feedback messages using Django messages to prevent duplicate strings.
- Fixed the way the permissions identifier are split in admin
- Fixed issue that was importing User model directly
- Core: changed `del` basket command handler to not try to parse the basket line into an integer


## [1.10.16] - 2020-06-03

- Simple CMS: Fix a bug with the page links plugin

## [1.10.15] - 2020-06-02

### Changed

- Front: Ensure company name and tax number is set to both billing and shipping address same way
as when filled through company form when customer is not logged in. Company name and tax number
at order addresses seems to help with some taxation logic as well as makes things more consistent.

### Fixed

- Admin: Make sure related custom columns are added accrodingly. Fix issue with filtering through columns
that are by default hidden

## [1.10.14] - 2020-05-27

### Fixed

- Front: only show carousel title when there is one

### Changed

- Notify: Add AccountActivation event. AccountActivation event is
  triggered only when the user is activated for the first time.
- Front: improve next parameter with registration. Check GET
  parameter first and then fallback to POST data.

## [1.10.13] - 2020-05-20

- Admin: fix width issue with picotable images
- Admin: fix bugs in order edit and improve it one step closer to
  multivendor world. Now supports situation when vendors does not
  share products.
     - Add option to make shipping and payment method optional
     - Add supplier to pricing context
     - Show supplier name on product column
     - Make auto add for product select false by default
     - Fix product select2 missing URL and data handler since
       the whole ajax method was passed as attrs.
     - Add option to open/close collapsed content sections in mobile
- Core: add option to enable order edit for multiple vendors
- Front: do not stack history on product list when filters are changed.
  Instead replace state so back-buttons works nicely.
- Front: prevent image Lightbox touching history so you do not need
  to click back 6 times after you have viewed all images.

## [1.10.12] - 2020-05-05

### Added

- Admin: add error message when upload fails. At media queue complete do not
  resave product media if the file-count has not changed. This for example
  prevents media save when the upload itself fails.
- Admin: add option to override dropzone upload path by using data attribute
- Admin: add upload path to browser URLs and use it to fallback on media
  uploads when the actual media path is not available.
- Admin: Ability to delete manufacturer
- Admin: Ability to login as the selected contact if it's a user

### Fixed

- Admin: Now when activating/deactivating user it's contact will also change
- Admin: New notification for when a account get's reactivated

## [1.10.11] - 2020-04-23

### Fixed

- Discounts: create different admin module for archived discounts to fix breadcrumbs
- Fix product pagination by not overriding the state with undefined values

### Fixed

- Middleware: fix so it trys to take the users timezone first, then the suppliers, last the projects TIME_ZONE

### Changed

- Front: customize sort options through settings

## [1.10.10] - 2020-03-24

### Fixed

- Admin: Notification name when deleteing it
- Admin: Update contact list so that it only shows customers by default
- Front: Fix typo

### Changed

- Front: Add supplier choice to best selling product context function
- Admin: allow sorting categories by name
- Admin: show product orderability errors as list


## [1.10.9] - 2020-03-24

### Fixed

- Admin: remove pinned /sa/ URL from scripts to support dynamic admin URLs
- Admin: Fix graphical (incorrect indent) bug in Product / Stock Management

## [1.10.8] - 2020-03-20

### Changed

- Admin: add spinner and progressbar options components through Bootstrap 4.

### Fixed

- Issue running category filter browser test with Travis


## [1.10.7] - 2020-03-09

### Fixed

- Admin: remove pinned /sa/ URL from scripts to support dynamic admin URLs
- Front: keep the current query string parameters as the initial state
  when refreshing product filters.

### Changed

- Admin: fix page jumps after reaload
- Admin: make browser urls support urls with parameters

## [1.10.6] - 2020-02-28

### Changed

- Core: supplier name max length to 128 from 64

## [1.10.5] - 2020-02-27

### Added

- Add option to send notification event at password recovery

### Changed

- Improve the admin modals to use flexbox and work better on small devices

### Fixed

- Admin: fix password recovery success URL
- Picotable: render the filters button on small devices,
  even when there is no data, to allow resetting filters

## [1.10.4] - 2020-02-22

### Changed

- Make Admin messages dismissible

### Fixed

- Admin: Fix search results overflowing the canvas

## [1.10.3] - 2020-02-21

### Fixed

- Admin: fix bug when uploading product media

## [1.10.2] - 2020-02-19

### Added

- Admin: add option to impersonate staff users
- Notify: add option to delete notify scripts
- Admin: Allow shop staff to impersonate regular users
- Notify: Add BCC and CC fields to SendEmail notification action.
- Add the CHANGELOG.md to the root of the code base.

### Changed

- Xtheme: Improve template injection by checking not wasting time invoking regex for nothing
- Add `MiddlewareMixin` to all middlewares to prepare for Django 2.x
- Notify: Changed the Email topology type to support comma-separated list of emails when using constants.
- Front: skip product filter refresh if filters not defined
- GDPR: change "i agree" button to "i understand"

### Fixed

- Front: fix notification template default content
- Admin: improve primary image fallback for product
- Fixed the placeholder of Select2 component in Admin
- FileDnDUploader: Add check for the `data-kind` attribute of the drop zone. If the data-kind is
  `images`, add an attribute to the hidden input that only allows images to be uploaded.
- Front: fix bug with imagelightbox
- CMS: Free page URL on delete

## Older versions

Find older release notes [here](./doc/changelog.rst).<|MERGE_RESOLUTION|>--- conflicted
+++ resolved
@@ -8,19 +8,16 @@
 
 List all changes after the last release here (newer on top). Each change on a separate bullet point line
 
-<<<<<<< HEAD
-### Fixed
-
-- Front: fix so orders that are canceled can't be payed for
-=======
 ### Added
 
 - GDPR: create a snippet blocker to prevent injection when cookie is not consented
 - Xtheme: create `xtheme_snippet_blocker` provides to allow blocking a global script injection
 - Xtheme: add name a `Snippet` object
-
-### Fixed
-
+- Reports: add CSV report writer
+
+### Fixed
+
+- Front: fix so orders that are canceled can't be payed for
 - General: fix critical vulnerability on views that were returning not escaped content making it open to XSS attacks
 - Admin: fix code mirror destruction by node id
 
@@ -31,11 +28,6 @@
 - Tests: log errors into a log file
 - Admin: hide email template button based on permission
 - Reports: improve log when an importer fails
-
-### Added
-
-- Reports: add CSV report writer
->>>>>>> cebbb5fc
 
 ## [2.10.8] - 2021-06-30
 
