--- conflicted
+++ resolved
@@ -8,19 +8,14 @@
 
 List all changes after the last release here (newer on top). Each change on a separate bullet point line
 
-<<<<<<< HEAD
+### Changed
+
+- Admin: Improve the copy product functionality
+
 ### Added
 
 - Admin: add contact CSV exporter
-=======
-### Changed
-
-- Admin: Improve the copy product functionality
-
-### Added
-
 - CORE: Add .jsx support for shuup_makemessages command
->>>>>>> 57570d4f
 
 ### Fixed
 
