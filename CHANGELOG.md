--- conflicted
+++ resolved
@@ -18,11 +18,8 @@
 
 ### Fixed
 
-<<<<<<< HEAD
 - Front: Fix error that occurred while trying to register as a company
-=======
 - Front: fix non existent macro import
->>>>>>> 4d2c3997
 - Core: Fix error that occurred when creating an order with a product which SKU was longer than 48 characters.
 - Admin: Multiple duplicate images being saved when image is uploaded before product is saved
 
