--- conflicted
+++ resolved
@@ -9,12 +9,7 @@
 import m from "mithril";
 import {shopSelectView} from "./shops";
 import {orderLinesView} from "./lines";
-<<<<<<< HEAD
-import {customerSelectView} from "./customers";
-=======
 import {customerSelectView, renderCustomerDetailModal} from "./customers";
-import {manufacturerSelectView} from "./manufacturers";
->>>>>>> 119f722d
 import {shipmentMethodSelectView, paymentMethodSelectView} from "./methods";
 import {confirmView} from "./confirm";
 import {contentBlock} from "./utils";
@@ -24,6 +19,7 @@
 export default function view() {
     const {creating, source, total} = store.getState().order;
     const {choices, selected} = store.getState().shop;
+    const {customerDetails} = store.getState();
     if (source) {
         return m("div.container-fluid",
             confirmView(source),
@@ -41,44 +37,7 @@
                     }
                 }, m("i.fa.fa-check"), " " + gettext("Confirm"))
             ])
-<<<<<<< HEAD
         );
-=======
-        )
-    );
-}
-
-function salesOrderView() {
-    const {creating} = store.getState().order;
-    const {choices} = store.getState().shop;
-    const {customerDetails} = store.getState();
-
-    return [
-        (choices.length > 1 ? contentBlock("i.fa.fa-building", gettext("Select Shop"), shopSelectView(store)) : null),
-        contentBlock("i.fa.fa-user", gettext("Customer Details"), customerSelectView(store)),
-        contentBlock("i.fa.fa-cubes", gettext("Order Contents"), orderLinesView(store, creating)),
-        contentBlock("i.fa.fa-truck", gettext("Shipping Method"), shipmentMethodSelectView(store)),
-        contentBlock("i.fa.fa-credit-card", gettext("Payment Method"), paymentMethodSelectView(store)),
-        (customerDetails? renderCustomerDetailModal(store) : null)
-    ];
-}
-
-function purchaseOrderView() {
-    const {creating} = store.getState().order;
-    const {choices} = store.getState().shop;
-
-    return [
-        (choices.length > 1 ? contentBlock("i.fa.fa-building", gettext("Select Shop"), shopSelectView(store)) : null),
-        contentBlock("i.fa.fa-user", gettext("Manufacturer Details"), manufacturerSelectView(store)),
-        contentBlock("i.fa.fa-cubes", gettext("Order Contents"), orderLinesView(store, creating))
-    ];
-}
-
-export default function view() {
-    const {source, type} = store.getState().order;
-    if (source) {
-        return confirmView(store);
->>>>>>> 119f722d
     } else {
         return [
             m("div.container-fluid",
@@ -95,6 +54,7 @@
                 contentBlock("i.fa.fa-cubes", gettext("Order Contents"), orderLinesView(store, creating)),
                 contentBlock("i.fa.fa-truck", gettext("Shipping Method"), shipmentMethodSelectView(store)),
                 contentBlock("i.fa.fa-credit-card", gettext("Payment Method"), paymentMethodSelectView(store)),
+                (customerDetails? renderCustomerDetailModal(store) : null),
                 m("div.order-footer",
                     m("div.text", m(
                         "small",
