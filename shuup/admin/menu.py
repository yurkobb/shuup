# -*- coding: utf-8 -*-
# This file is part of Shuup.
#
# Copyright (c) 2012-2020, Shoop Commerce Ltd. All rights reserved.
#
# This source code is licensed under the OSL-3.0 license found in the
# LICENSE file in the root directory of this source tree.
import six
from django.utils.datastructures import OrderedDict
<<<<<<< HEAD
from django.utils.translation import ugettext_lazy as _
=======
from django.utils.encoding import force_text
from django.utils.translation import get_language, ugettext_lazy as _
>>>>>>> cc90554f

from shuup import configuration
from shuup.admin.base import BaseMenuEntry
from shuup.admin.module_registry import get_modules
from shuup.admin.supplier_provider import get_supplier
from shuup.admin.utils.permissions import get_missing_permissions
from shuup.admin.views.home import QUICKLINK_ORDER
from shuup.apps.provides import get_provide_objects
<<<<<<< HEAD
from shuup.utils.django_compat import force_text
=======
from shuup.utils.iterables import first
>>>>>>> cc90554f

ORDERS_MENU_CATEGORY = 1
PRODUCTS_MENU_CATEGORY = 2
CONTACTS_MENU_CATEGORY = 3
REPORTS_MENU_CATEGORY = 4
CAMPAIGNS_MENU_CATEGORY = 5
STOREFRONT_MENU_CATEGORY = 6
ADDONS_MENU_CATEGORY = 7
SETTINGS_MENU_CATEGORY = 8
CONTENT_MENU_CATEGORY = 9
LOG_MENU_CATEGORY = 10
MESSAGES_MENU_CATEGORY = 11

MAIN_MENU = [
    {
        "identifier": ORDERS_MENU_CATEGORY,
        "title": _("Orders"),
        "icon": "fa fa-inbox",
    },
    {
        "identifier": PRODUCTS_MENU_CATEGORY,
        "title": _("Products"),
        "icon": "fa fa-cube",
    },
    {
        "identifier": CONTACTS_MENU_CATEGORY,
        "title": _("Contacts"),
        "icon": "fa fa-users",
    },
    {
        "identifier": CAMPAIGNS_MENU_CATEGORY,
        "title": _("Campaigns"),
        "icon": "fa fa-bullhorn",
    },
    {
        "identifier": CONTENT_MENU_CATEGORY,
        "title": _("Content"),
        "icon": "fa fa-columns",
    },
    {
        "identifier": REPORTS_MENU_CATEGORY,
        "title": _("Reports"),
        "icon": "fa fa-bar-chart",
    },
    {
        "identifier": STOREFRONT_MENU_CATEGORY,
        "title": _("Shops"),
        "icon": "fa fa-shopping-basket",
    },
    {
        "identifier": ADDONS_MENU_CATEGORY,
        "title": _("Addons"),
        "icon": "fa fa-puzzle-piece",
    },
    {
        "identifier": SETTINGS_MENU_CATEGORY,
        "title": _("Settings"),
        "icon": "fa fa-tachometer",
    },
    {
        "identifier": LOG_MENU_CATEGORY,
        "title": _("Logs"),
        "icon": "fa fa-archive",
    },
    {
        "identifier": MESSAGES_MENU_CATEGORY,
        "title": _("Messages"),
        "icon": "fa fa-envelope",
    },
]

CUSTOM_ADMIN_MENU_USER_PREFIX = "admin_menu_user_{}"
CUSTOM_ADMIN_MENU_SUPPLIER_KEY = "admin_menu_supplier"
CUSTOM_ADMIN_MENU_STAFF_KEY = "admin_menu_staff"
CUSTOM_ADMIN_MENU_SUPERUSER_KEY = "admin_menu_superuser"


class _MenuCategory(BaseMenuEntry):
    """
    Internal menu category object.
    """
    def __init__(self, identifier, name, icon):
        self.identifier = identifier
        self.name = name
        self.icon = icon
        self.children = []
        self.entries = []


def extend_main_menu(menu):
    for menu_updater in get_provide_objects("admin_main_menu_updater"):
        menu = menu_updater(menu).update()
    return menu


def customize_menu(entries, request):  # noqa (C901)
    """
    Merge system menu with customized admin menu
    """
    customized_admin_menu = configuration.get(
        None,
        CUSTOM_ADMIN_MENU_USER_PREFIX.format(request.user.pk)
    )
    if not customized_admin_menu:
        supplier = get_supplier(request)
        if supplier:
            customized_admin_menu = configuration.get(None, CUSTOM_ADMIN_MENU_SUPPLIER_KEY)
        elif getattr(request.user, "is_superuser", False):
            customized_admin_menu = configuration.get(None, CUSTOM_ADMIN_MENU_SUPERUSER_KEY)
        else:
            customized_admin_menu = configuration.get(None, CUSTOM_ADMIN_MENU_STAFF_KEY)

    if customized_admin_menu and isinstance(customized_admin_menu, dict):
        """
        If menu configuration is stored to dict try to find right configuration with
        current language and fallback to first stored configuration
        """
        customized_admin_menu = customized_admin_menu.get(
            get_language(),
            customized_admin_menu.get(first(customized_admin_menu))
        )

    if customized_admin_menu:

        def unset_mismatched(menu):
            """
            find and remove unmatched entries from customized menu tree
            it can be when menu entry was removed from system
            """
            indexes = []
            for index, entry in enumerate(menu.get('entries', [])):
                unset_mismatched(entry)
                if isinstance(entry, dict):
                    indexes.append(index)
            for index in indexes[::-1]:
                del menu['entries'][index]

        def find_entry(menu, entry):
            """
            find recursively entry in menu
            """
            if menu['id'] == entry.id:
                return menu
            for node in menu.get('entries', []):
                n = find_entry(node, entry)
                if n:
                    return n

        def assign_entry(customized_menu, entry):
            """
            Find and replace customized entry with system menu entry
            set entry name, hidden flag from customized menu entry
            """
            custom_entries = customized_menu.get('entries', [])
            for index, node in enumerate(custom_entries):
                if node['id'] == entry.id:
                    custom_entry = custom_entries[index]
                    entry.name = custom_entry['name']
                    entry.is_hidden = custom_entry['is_hidden']
                    entry.entries = custom_entry.get('entries', [])
                    entry.ordering = index
                    custom_entries[index] = entry
                    return custom_entries[index]
                else:
                    return_entry = assign_entry(custom_entries[index], entry)
                    if return_entry:
                        return return_entry

        def transform_menu(customized_menu, menu):
            """
            Recursively sort system menu entries and assign it to the customized menu
            """
            indexes = []
            for index, entry in enumerate(menu.entries):
                transform_menu(customized_menu, entry)
                custom_entry = assign_entry(customized_menu, entry)
                if not custom_entry:
                    parent_menu = find_entry(customized_menu, menu)
                    if parent_menu:
                        parent_menu.get('entries', []).append(entry)
                        indexes.append(index)
                else:
                    indexes.append(index)
            # remove assigned entries from system menu
            for index in indexes[::-1]:
                del menu.entries[index]
            return menu

        customized_menu = {
            'id': 'root',
            'name': 'root',
            'entries': customized_admin_menu,
        }
        system_menu = BaseMenuEntry()
        system_menu.identifier = 'root'
        system_menu.entries = entries
        transform_menu(customized_menu, system_menu)
        unset_mismatched(customized_menu)

        return customized_menu['entries'] + system_menu['entries']
    else:
        return entries


def get_menu_entry_categories(request): # noqa (C901)
    menu_categories = OrderedDict()

    # Update main menu from provides
    main_menu = extend_main_menu(MAIN_MENU)

    menu_category_icons = {}
    for menu_item in main_menu:
        identifier = menu_item["identifier"]
        icon = menu_item["icon"]
        menu_categories[identifier] = _MenuCategory(
            identifier=identifier,
            name=menu_item["title"],
            icon=icon,
        )
        menu_category_icons[identifier] = icon

    modules = list(get_modules())
    for module in modules:
        menu_category_icons.update(
            (force_text(key), force_text(value))
            for (key, value) in module.get_menu_category_icons().items()
            if key not in menu_category_icons
        )

    all_categories = set()
    for module in modules:
        if get_missing_permissions(request.user, module.get_required_permissions()):
            continue

        for entry in (module.get_menu_entries(request=request) or ()):
            category = menu_categories.get(entry.category)
            if not category:
                category_identifier = force_text(entry.category or module.name)
                category = menu_categories.get(category_identifier)
                if not category:
                    menu_categories[category_identifier] = category = _MenuCategory(
                        identifier=category_identifier,
                        name=category_identifier,
                        icon=menu_category_icons.get(category_identifier, "fa fa-circle")
                    )
            category.entries.append(entry)
            all_categories.add(category)

    # clean categories that eventually have no children or entries
    categories = []
    for cat in all_categories:
        if not cat.entries:
            continue
        categories.append(cat)
    clean_categories = [c for menu_identifier, c in six.iteritems(menu_categories) if c in categories]

    return customize_menu(clean_categories, request)


def get_quicklinks(request):
    quicklinks = OrderedDict()
    for block in QUICKLINK_ORDER:
        quicklinks[block] = []

    for module in get_modules():
        if get_missing_permissions(request.user, module.get_required_permissions()):
            continue
        for help_block in module.get_help_blocks(request, kind="quicklink"):
            quicklinks[help_block.category].append(help_block)

    links = quicklinks.copy()
    for block, data in six.iteritems(links):
        if not quicklinks[block]:
            quicklinks.pop(block)
    return quicklinks<|MERGE_RESOLUTION|>--- conflicted
+++ resolved
@@ -7,12 +7,9 @@
 # LICENSE file in the root directory of this source tree.
 import six
 from django.utils.datastructures import OrderedDict
-<<<<<<< HEAD
 from django.utils.translation import ugettext_lazy as _
-=======
 from django.utils.encoding import force_text
 from django.utils.translation import get_language, ugettext_lazy as _
->>>>>>> cc90554f
 
 from shuup import configuration
 from shuup.admin.base import BaseMenuEntry
@@ -21,11 +18,8 @@
 from shuup.admin.utils.permissions import get_missing_permissions
 from shuup.admin.views.home import QUICKLINK_ORDER
 from shuup.apps.provides import get_provide_objects
-<<<<<<< HEAD
 from shuup.utils.django_compat import force_text
-=======
 from shuup.utils.iterables import first
->>>>>>> cc90554f
 
 ORDERS_MENU_CATEGORY = 1
 PRODUCTS_MENU_CATEGORY = 2
