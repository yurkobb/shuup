# This file is part of Shuup.
#
# Copyright (c) 2012-2017, Shoop Commerce Ltd. All rights reserved.
#
# This source code is licensed under the OSL-3.0 license found in the
# LICENSE file in the root directory of this source tree.
"""
Utilities for displaying prices correctly.

Contents:

  * Class `PriceDisplayOptions` for storing the display options.

  * Helper function `render_price_property` for rendering prices
    correctly from Python code.

  * Various filter classes for implementing Jinja2 filters.
"""

import django_jinja.library
import jinja2

from shuup.core.pricing import PriceDisplayOptions, Priceful
from shuup.core.templatetags.shuup_common import money, percent
from shuup.core.utils import context_cache

from .prices import convert_taxness

PRICED_CHILDREN_CACHE_KEY = "%s-%s_priced_children"


def render_price_property(request, item, priceful, property_name='price'):
    """
    Render price property of a Priceful object.

    :type request: django.http.HttpRequest
    :type item: shuup.core.taxing.TaxableItem
    :type priceful: shuup.core.pricing.Priceful
    :type propert_name: str
    :rtype: str
    """
    options = PriceDisplayOptions.from_context({'request': request})
    if options.hide_prices:
        return ""
    new_priceful = convert_taxness(
        request, item, priceful, options.include_taxes)
    price_value = getattr(new_priceful, property_name)
    return money(price_value)


class _ContextObject(object):
    def __init__(self, name, property_name=None):
        self.name = name
        self.property_name = (property_name or name)
        self._register()


class _ContextFilter(_ContextObject):
    def _register(self):
        django_jinja.library.filter(
            name=self.name,
            fn=jinja2.contextfilter(self))

    @property
    def cache_identifier(self):
        return "price_filter_%s" % self.name


class _ContextFunction(_ContextObject):
    def _register(self):
        django_jinja.library.global_function(
            name=self.name,
            fn=jinja2.contextfunction(self))


class PriceDisplayFilter(_ContextFilter):
    def __call__(self, context, item, quantity=1, include_taxes=None, allow_cache=True):
        key, val = context_cache.get_cached_value(
            identifier=self.cache_identifier, item=item, context=context.get('request', context),
            quantity=quantity, include_taxes=include_taxes, name=self.name, allow_cache=allow_cache)
        if val is not None:
            return val

        options = PriceDisplayOptions.from_context(context)
        if options.hide_prices:
            context_cache.set_cached_value(key, "")
            return ""

        if include_taxes is None:
            include_taxes = options.include_taxes

        request = context.get('request')
        orig_priceful = _get_priceful(request, item, quantity)
        if not orig_priceful:
            context_cache.set_cached_value(key, "")
            return ""
        priceful = convert_taxness(request, item, orig_priceful, include_taxes)
        price_value = getattr(priceful, self.property_name)
        val = money(price_value)
        context_cache.set_cached_value(key, val)
        return val


class PricePropertyFilter(_ContextFilter):
    def __call__(self, context, item, quantity=1, allow_cache=True):
        key, val = context_cache.get_cached_value(
            identifier=self.cache_identifier, item=item, context=context.get('request', context),
            quantity=quantity, name=self.name, allow_cache=allow_cache)
        if val is not None:
            return val

        priceful = _get_priceful(context.get('request'), item, quantity)
        if not priceful:
            context_cache.set_cached_value(key, "")
            return ""

        price = getattr(priceful, self.property_name)
        context_cache.set_cached_value(key, price)
        return price


class PricePercentPropertyFilter(_ContextFilter):
    def __call__(self, context, item, quantity=1, allow_cache=True):
        key, val = context_cache.get_cached_value(
            identifier=self.cache_identifier, item=item, context=context.get('request', context),
            quantity=quantity, name=self.name, allow_cache=allow_cache)
        if val is not None:
            return val

        priceful = _get_priceful(context.get('request'), item, quantity)
        if not priceful:
            context_cache.set_cached_value(key, "")
            return ""

        val = percent(getattr(priceful, self.property_name))
        context_cache.set_cached_value(key, val)
        return val


class TotalPriceDisplayFilter(_ContextFilter):
    def __call__(self, context, source, include_taxes=None):
        """
        :type source: shuup.core.order_creator.OrderSource|
                      shuup.core.models.Order
        """
        options = PriceDisplayOptions.from_context(context)
        if options.hide_prices:
            return ""
        if include_taxes is None:
            include_taxes = options.include_taxes
        try:
            if include_taxes is None:
                total = source.total_price
            elif include_taxes:
                total = source.taxful_total_price
            else:
                total = source.taxless_total_price
        except TypeError:
            total = source.total_price
        return money(total)


class PriceRangeDisplayFilter(_ContextFilter):
    def __call__(self, context, product, quantity=1, allow_cache=True):
        """
        :type product: shuup.core.models.Product
        """
        key, val = context_cache.get_cached_value(
            identifier=self.cache_identifier, item=product, context=context.get('request', context),
            quantity=quantity, name=self.name, allow_cache=allow_cache)
        if val is not None:
            return val

        options = PriceDisplayOptions.from_context(context)
        if options.hide_prices:
            val = ("", "")
            context_cache.set_cached_value(key, val)
            return val

        request = context.get('request')
        priced_children_key = PRICED_CHILDREN_CACHE_KEY % (product.id, quantity)
        if hasattr(request, priced_children_key):
            priced_children = getattr(request, priced_children_key)
        else:
            priced_children = product.get_priced_children(request, quantity)
            setattr(request, priced_children_key, priced_children)
        priced_products = priced_children if priced_children else [
            (product, _get_priceful(request, product, quantity))]

        def get_formatted_price(priced_product):
            (prod, price_info) = priced_product
            if not price_info:
                return ""
            pf = convert_taxness(request, prod, price_info, options.include_taxes)
            price = money(pf.price)
            return price

        min_max = (priced_products[0], priced_products[-1])
        prices = tuple(get_formatted_price(x) for x in min_max)
        context_cache.set_cached_value(key, prices)
        return prices


def _get_priceful(request, item, quantity):
    """
    Get priceful from given item.

    If item has `get_price_info` method, it will be called with given
    `request` and `quantity` as arguments, otherwise the item itself
    should implement the `Priceful` interface.

    :type request: django.http.HttpRequest
    :type item: shuup.core.taxing.TaxableItem
    :type quantity: numbers.Number
    :rtype: shuup.core.pricing.Priceful|None
    """
    if hasattr(item, 'get_price_info'):
        key_prefix = "%s-%s-" % (item.id, quantity)
        price_key = "%s_get_priceful" % key_prefix
        if hasattr(request, price_key):
            return getattr(request, price_key)

        if hasattr(item, 'is_variation_parent') and item.is_variation_parent():
            priced_children_key = PRICED_CHILDREN_CACHE_KEY % (item.id, quantity)
<<<<<<< HEAD
            if hasattr(request, priced_children_key):
                price = getattr(request, priced_children_key)[0][1]
            else:
                priced_children = item.get_priced_children(request, quantity)
                setattr(request, priced_children_key, priced_children)
                price = (priced_children[0][1] if priced_children
                         else item.get_cheapest_child_price_info(request, quantity))
=======
            priced_children = getattr(request, priced_children_key, None)
            if priced_children is None:
                priced_children = item.get_priced_children(request, quantity)
                setattr(request, priced_children_key, priced_children)
            price = (priced_children[0][1] if priced_children
                     else item.get_cheapest_child_price_info(request, quantity))
>>>>>>> 2318ad85
        else:
            price = item.get_price_info(request, quantity=quantity)
        setattr(request, price_key, price)
        return price
    if hasattr(item, 'get_total_cost'):
        return item.get_total_cost(request.basket)

    assert isinstance(item, Priceful)
    return item<|MERGE_RESOLUTION|>--- conflicted
+++ resolved
@@ -222,22 +222,12 @@
 
         if hasattr(item, 'is_variation_parent') and item.is_variation_parent():
             priced_children_key = PRICED_CHILDREN_CACHE_KEY % (item.id, quantity)
-<<<<<<< HEAD
-            if hasattr(request, priced_children_key):
-                price = getattr(request, priced_children_key)[0][1]
-            else:
-                priced_children = item.get_priced_children(request, quantity)
-                setattr(request, priced_children_key, priced_children)
-                price = (priced_children[0][1] if priced_children
-                         else item.get_cheapest_child_price_info(request, quantity))
-=======
             priced_children = getattr(request, priced_children_key, None)
             if priced_children is None:
                 priced_children = item.get_priced_children(request, quantity)
                 setattr(request, priced_children_key, priced_children)
             price = (priced_children[0][1] if priced_children
                      else item.get_cheapest_child_price_info(request, quantity))
->>>>>>> 2318ad85
         else:
             price = item.get_price_info(request, quantity=quantity)
         setattr(request, price_key, price)
