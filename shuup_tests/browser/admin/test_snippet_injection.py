# -*- coding: utf-8 -*-
# This file is part of Shuup.
#
# Copyright (c) 2012-2020, Shoop Commerce Ltd. All rights reserved.
#
# This source code is licensed under the OSL-3.0 license found in the
# LICENSE file in the root directory of this source tree.
import os

import pytest
from shuup.utils.django_compat import reverse

from shuup.testing import factories
from shuup.testing.browser_utils import (
    click_element, wait_until_appeared, wait_until_condition
)
from shuup.testing.browser_utils import initialize_admin_browser_test
from django.test import override_settings
from shuup.core import cache
from shuup.xtheme import get_current_theme
from shuup.xtheme.models import Snippet

pytestmark = pytest.mark.skipif(os.environ.get("SHUUP_BROWSER_TESTS", "0") != "1", reason="No browser tests run.")


@pytest.mark.browser
@pytest.mark.djangodb
def test_xtheme_snippet_injection(browser, admin_user, live_server, settings):
<<<<<<< HEAD
    with override_settings(DEBUG=False):
        shop = factories.get_default_shop()
        initialize_admin_browser_test(browser, live_server, settings)

        url = reverse("shuup_admin:xtheme_snippet.new")
        browser.visit("%s%s" % (live_server, url))
        wait_until_condition(browser, lambda x: x.is_text_present("New Snippet"))
        browser.execute_script("$(\"[name='location']\").val('body_end').trigger('change')")
        browser.execute_script("$(\"[name='snippet_type']\").val('inline_js').trigger('change')")
        browser.execute_script("window.CodeMirror.editors['id_snippet-snippet'].setValue('alert(\"works\")');")
        click_element(browser, "button[type='submit']")
        wait_until_appeared(browser, "div[class='message success']")

        url = reverse("shuup:index")
        browser.visit("%s%s" % (live_server, url))

        def has_alert(browser):
            try:
                return browser.get_alert().text == "works"
            except:
                return False

        wait_until_condition(browser, has_alert)
        browser.get_alert().accept()

        theme = get_current_theme(shop)
        snippet = Snippet.objects.filter(shop=shop).first()
        snippet.themes = [theme.identifier]
        snippet.save()

        cache.clear()
        browser.visit("%s%s" % (live_server, url))
        wait_until_condition(browser, has_alert)
        browser.get_alert().accept()

        snippet.themes = ["doesnt-exist"]
        snippet.save()

        cache.clear()
        browser.visit("%s%s" % (live_server, url))
        wait_until_condition(browser, lambda x: x.is_text_present("Welcome to Default!"))

        assert browser.get_alert() is None

        # delete the snippet
        url = reverse("shuup_admin:xtheme_snippet.edit", kwargs=dict(pk=snippet.pk))
        browser.visit("%s%s" % (live_server, url))
        assert Snippet.objects.filter(shop=shop).exists()

        click_element(browser, ".shuup-toolbar button.btn.btn-danger")
        browser.get_alert().accept()
        wait_until_condition(browser, lambda x: not Snippet.objects.filter(shop=shop).exists())
=======
    shop = factories.get_default_shop()
    initialize_admin_browser_test(browser, live_server, settings)

    url = reverse("shuup_admin:xtheme_snippet.new")
    browser.visit("%s%s" % (live_server, url))
    wait_until_condition(browser, lambda x: x.is_text_present("New Snippet"))
    browser.execute_script("$(\"[name='location']\").val('body_end').trigger('change')")
    browser.execute_script("$(\"[name='snippet_type']\").val('inline_js').trigger('change')")
    browser.execute_script(
        "window.ShuupCodeMirror.editors[document.getElementById('id_snippet-snippet')].setValue('alert(\"works\")');"
    )
    click_element(browser, "button[type='submit']")
    wait_until_appeared(browser, "div[class='message success']")

    url = reverse("shuup:index")
    browser.visit("%s%s" % (live_server, url))

    def has_alert(browser):
        try:
            return browser.get_alert().text == "works"
        except:
            return False

    wait_until_condition(browser, has_alert)
    browser.get_alert().accept()

    theme = get_current_theme(shop)
    snippet = Snippet.objects.filter(shop=shop).first()
    snippet.themes = [theme.identifier]
    snippet.save()

    cache.clear()
    browser.visit("%s%s" % (live_server, url))
    wait_until_condition(browser, has_alert)
    browser.get_alert().accept()

    snippet.themes = ["doesnt-exist"]
    snippet.save()

    cache.clear()
    browser.visit("%s%s" % (live_server, url))
    wait_until_condition(browser, lambda x: x.is_text_present("Welcome to Default!"))

    with pytest.raises(Exception):
        browser.get_alert()

    # delete the snippet
    url = reverse("shuup_admin:xtheme_snippet.edit", kwargs=dict(pk=snippet.pk))
    browser.visit("%s%s" % (live_server, url))
    assert Snippet.objects.filter(shop=shop).exists()

    click_element(browser, ".shuup-toolbar button.btn.btn-danger")
    browser.get_alert().accept()
    wait_until_condition(browser, lambda x: not Snippet.objects.filter(shop=shop).exists())
>>>>>>> cc90554f
<|MERGE_RESOLUTION|>--- conflicted
+++ resolved
@@ -26,60 +26,6 @@
 @pytest.mark.browser
 @pytest.mark.djangodb
 def test_xtheme_snippet_injection(browser, admin_user, live_server, settings):
-<<<<<<< HEAD
-    with override_settings(DEBUG=False):
-        shop = factories.get_default_shop()
-        initialize_admin_browser_test(browser, live_server, settings)
-
-        url = reverse("shuup_admin:xtheme_snippet.new")
-        browser.visit("%s%s" % (live_server, url))
-        wait_until_condition(browser, lambda x: x.is_text_present("New Snippet"))
-        browser.execute_script("$(\"[name='location']\").val('body_end').trigger('change')")
-        browser.execute_script("$(\"[name='snippet_type']\").val('inline_js').trigger('change')")
-        browser.execute_script("window.CodeMirror.editors['id_snippet-snippet'].setValue('alert(\"works\")');")
-        click_element(browser, "button[type='submit']")
-        wait_until_appeared(browser, "div[class='message success']")
-
-        url = reverse("shuup:index")
-        browser.visit("%s%s" % (live_server, url))
-
-        def has_alert(browser):
-            try:
-                return browser.get_alert().text == "works"
-            except:
-                return False
-
-        wait_until_condition(browser, has_alert)
-        browser.get_alert().accept()
-
-        theme = get_current_theme(shop)
-        snippet = Snippet.objects.filter(shop=shop).first()
-        snippet.themes = [theme.identifier]
-        snippet.save()
-
-        cache.clear()
-        browser.visit("%s%s" % (live_server, url))
-        wait_until_condition(browser, has_alert)
-        browser.get_alert().accept()
-
-        snippet.themes = ["doesnt-exist"]
-        snippet.save()
-
-        cache.clear()
-        browser.visit("%s%s" % (live_server, url))
-        wait_until_condition(browser, lambda x: x.is_text_present("Welcome to Default!"))
-
-        assert browser.get_alert() is None
-
-        # delete the snippet
-        url = reverse("shuup_admin:xtheme_snippet.edit", kwargs=dict(pk=snippet.pk))
-        browser.visit("%s%s" % (live_server, url))
-        assert Snippet.objects.filter(shop=shop).exists()
-
-        click_element(browser, ".shuup-toolbar button.btn.btn-danger")
-        browser.get_alert().accept()
-        wait_until_condition(browser, lambda x: not Snippet.objects.filter(shop=shop).exists())
-=======
     shop = factories.get_default_shop()
     initialize_admin_browser_test(browser, live_server, settings)
 
@@ -133,5 +79,4 @@
 
     click_element(browser, ".shuup-toolbar button.btn.btn-danger")
     browser.get_alert().accept()
-    wait_until_condition(browser, lambda x: not Snippet.objects.filter(shop=shop).exists())
->>>>>>> cc90554f
+    wait_until_condition(browser, lambda x: not Snippet.objects.filter(shop=shop).exists())