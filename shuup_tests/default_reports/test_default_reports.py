# -*- coding: utf-8 -*-
# This file is part of Shuup.
#
# Copyright (c) 2012-2018, Shoop Commerce Ltd. All rights reserved.
#
# This source code is licensed under the OSL-3.0 license found in the
# LICENSE file in the root directory of this source tree.
from __future__ import unicode_literals

import json
from datetime import datetime
from decimal import Decimal

import pytest
import six
from babel.dates import format_date
from django.test.utils import override_settings
from django.utils.dateparse import parse_datetime
from django.utils.encoding import force_text
from django.utils.timezone import localtime, now
from pytz import timezone

from shuup.apps.provides import override_provides
from shuup.core.models import (
    CustomCarrier, FixedCostBehaviorComponent, get_person_contact, Order
)
from shuup.core.order_creator import OrderCreator
from shuup.default_reports.reports import (
    CustomerSalesReport, NewCustomersReport, ProductSalesReport,
    RefundedSalesReport, SalesPerHour, SalesReport, ShippingReport,
    TaxesReport, TotalSales
)
from shuup.reports.admin_module.views import ReportView
from shuup.reports.forms import DateRangeChoices
from shuup.reports.writer import get_writer_instance
from shuup.testing.factories import (
    CompanyFactory, create_order_with_product, create_product,
    create_random_order, create_random_person, get_address,
    get_default_payment_method, get_default_product,
    get_default_shipping_method, get_default_shop, get_default_supplier,
    get_default_tax_class, get_initial_order_status, get_test_tax,
    OrderLineType, UserFactory
)
from shuup.testing.utils import apply_request_middleware
from shuup.utils.i18n import get_current_babel_locale
from shuup_tests.core.test_basic_order import create_order
from shuup_tests.reports.test_reports import initialize_report_test
from shuup_tests.utils.basketish_order_source import BasketishOrderSource

from .utils import create_orders_for_dates

from .utils import create_orders_for_dates


class InfoTest(object):
    def __init__(self, **kwargs):
        for k, v in six.iteritems(kwargs):
            setattr(self, k, v)


def initialize_simple_report(cls, data_overrides={}):
    product_price = 100
    product_count = 2
    tax_rate = Decimal("0.10")
    line_count = 1
    expected_taxful_total, expected_taxless_total, shop, order = initialize_report_test(
        product_price, product_count, tax_rate, line_count)
    data = {
        "report": cls.get_name(),
        "shop": shop.pk,
        "date_range": DateRangeChoices.THIS_YEAR,
        "writer": "json",
        "force_download": 1,
    }
    data.update(data_overrides)

    report = cls(**data)
    writer = get_writer_instance(data["writer"])
    response = writer.get_response(report=report)
    if hasattr(response, "render"):
        response.render()
    json_data = json.loads(response.content.decode("utf-8"))
    return InfoTest(**{
        "expected_taxful_total": expected_taxful_total,
        "expected_taxless_total": expected_taxless_total,
        "json_data": json_data,
        "product_count": product_count,
        "shop": shop,
        "writer": writer,
        "report": report,
        "order": order,
    })


@pytest.mark.django_db
def test_sales_report(rf):
    test_info = initialize_simple_report(SalesReport)

    assert force_text(SalesReport.title) in test_info.json_data.get("heading")
    totals = test_info.json_data.get("tables")[0].get("totals")
    return_data = test_info.json_data.get("tables")[0].get("data")[0]
    assert int(totals.get("product_count", 0)) == test_info.product_count
    assert int(return_data.get("product_count", 0)) == test_info.product_count
    assert int(totals.get("order_count", 0)) == 1
    assert int(return_data.get("order_count", 0)) == 1
    assert str(test_info.expected_taxless_total) in totals.get("taxless_total", "0")
    assert str(test_info.expected_taxful_total) in totals.get("taxful_total", "0")


@pytest.mark.django_db
def test_total_sales_report(rf):
    test_info = initialize_simple_report(TotalSales)
    assert force_text(TotalSales.title) in test_info.json_data.get("heading")
    return_data = test_info.json_data.get("tables")[0].get("data")[0]
    assert return_data.get("currency") == test_info.shop.currency
    assert return_data.get("name") == test_info.shop.name
    assert int(return_data.get("order_amount")) == 1
    assert str(test_info.expected_taxful_total) in return_data.get("total_sales")


@pytest.mark.django_db
def test_total_sales_customers_report(rf):
    shop = get_default_shop()
    supplier = get_default_supplier()
    p1 = create_product("p1", shop=shop, supplier=supplier, default_price="5")
    p2 = create_product("p2", shop=shop, supplier=supplier, default_price="20")

    # orders for person 1
    person1 = create_random_person()
    order1 = create_random_order(customer=person1, completion_probability=1, products=[p1, p2])
    order2 = create_random_order(customer=person1, completion_probability=1, products=[p1, p2])

    # orders for person 2
    person2 = create_random_person()
    order3 = create_random_order(customer=person2, completion_probability=1, products=[p1, p2])
    order4 = create_random_order(customer=person2, completion_probability=1, products=[p1, p2])
    order5 = create_random_order(customer=person2, completion_probability=1, products=[p1, p2])

    # pay orders
    [o.create_payment(o.taxful_total_price) for o in Order.objects.all()]

    data = {
        "report": TotalSales.get_name(),
        "shop": shop.pk,
        "date_range": DateRangeChoices.ALL_TIME,
        "writer": "json",
        "force_download": 1,
    }
    report = TotalSales(**data)
    writer = get_writer_instance(data["writer"])
    response = writer.get_response(report=report)
    if hasattr(response, "render"):
        response.render()
    json_data = json.loads(response.content.decode("utf-8"))
    assert force_text(TotalSales.title) in json_data.get("heading")
    data = json_data.get("tables")[0].get("data")[0]

    avg_sales = (
        order1.taxful_total_price +
        order2.taxful_total_price +
        order3.taxful_total_price +
        order4.taxful_total_price +
        order5.taxful_total_price
    ) / Decimal(5)

    assert int(data["customers"]) == 2
    assert int(data["order_amount"]) == 5
    assert data["customer_avg_sale"] == str(avg_sales.value.quantize(Decimal('0.01')))


@pytest.mark.django_db
def test_total_sales_report_with_zero_total(rf):
    new_customer = create_random_person()  # This customer shouldn't have any sales
    test_info = initialize_simple_report(TotalSales, data_overrides={"customer": [new_customer]})
    assert force_text(TotalSales.title) in test_info.json_data.get("heading")
    return_data = test_info.json_data.get("tables")[0].get("data")[0]
    assert return_data.get("currency") == test_info.shop.currency
    assert return_data.get("name") == test_info.shop.name
    assert int(return_data.get("order_amount")) == 0
    assert str(test_info.shop.create_price(0).as_rounded().value) in return_data.get("total_sales")


@pytest.mark.django_db
def test_total_sales_per_hour_report(rf):
    test_info = initialize_simple_report(SalesPerHour)
    assert force_text(SalesPerHour.title) in test_info.json_data.get("heading")
    return_data = test_info.json_data.get("tables")[0].get("data")
    order_hour = test_info.order.order_date.strftime("%H")

    assert len(return_data) == 24  # all hours present
    assert min([int(data_item.get("hour")) for data_item in return_data]) == 0
    assert max([int(data_item.get("hour")) for data_item in return_data]) == 23
    for hour_data in return_data:
        if int(hour_data.get("hour")) == int(order_hour):
            assert str(test_info.expected_taxful_total) in hour_data.get("total_sales")
        else:
            assert hour_data.get("total_sales") == "0"


@pytest.mark.django_db
def test_contact_filters(rf, admin_user):
    shop = get_default_shop()
    products_per_order = 5

    request = rf.get('/')
    request.shop = shop
    apply_request_middleware(request)
    product = get_default_product()

    customer = get_person_contact(admin_user)
    create_order(request, creator=admin_user, customer=customer, product=product)
    order_one = Order.objects.first()

    user = UserFactory()
    second_customer = get_person_contact(user)
    create_order(request, creator=admin_user, customer=second_customer, product=product)
    order_two = Order.objects.first()

    user = UserFactory()
    user.is_staff = True
    user.save()

    create_order(request, creator=user, customer=second_customer, product=product)
    order_three = Order.objects.first()
    order_three.orderer = customer
    order_three.save()

    # test that admin user gets two orders as he created two
    expected_taxful_total_price = order_one.taxful_total_price + order_two.taxful_total_price
    expected_taxless_total_price = order_one.taxless_total_price + order_two.taxless_total_price
    expected_order_count = 2
    test_info = initialize_simple_report(SalesReport, data_overrides={"creator": [admin_user.pk]})
    return_data = test_info.json_data.get("tables")[0].get("data")
    _assert_expected_values(expected_order_count,
                            expected_taxful_total_price,
                            expected_taxless_total_price,
                            products_per_order,
                            return_data)

    # test that new admin user gets one order
    expected_taxful_total_price = order_three.taxful_total_price
    expected_taxless_total_price = order_three.taxless_total_price
    expected_order_count = 1
    test_info = initialize_simple_report(SalesReport, data_overrides={"creator": [user.pk]})
    return_data = test_info.json_data.get("tables")[0].get("data")
    _assert_expected_values(expected_order_count,
                            expected_taxful_total_price,
                            expected_taxless_total_price,
                            products_per_order,
                            return_data)

    # test that new admin user and second_customer gets one order
    expected_taxful_total_price = order_three.taxful_total_price
    expected_taxless_total_price = order_three.taxless_total_price
    expected_order_count = 1
    test_info = initialize_simple_report(SalesReport,
                                         data_overrides={"creator": [user.pk], "customer": [second_customer.pk]})
    return_data = test_info.json_data.get("tables")[0].get("data")
    _assert_expected_values(expected_order_count,
                            expected_taxful_total_price,
                            expected_taxless_total_price,
                            products_per_order,
                            return_data)

    # test that second_customer gets two orders
    expected_taxful_total_price = order_three.taxful_total_price + order_two.taxful_total_price
    expected_taxless_total_price = order_three.taxless_total_price + order_two.taxless_total_price
    expected_order_count = 2
    test_info = initialize_simple_report(SalesReport, data_overrides={"customer": [second_customer.pk]})
    return_data = test_info.json_data.get("tables")[0].get("data")
    _assert_expected_values(expected_order_count,
                            expected_taxful_total_price,
                            expected_taxless_total_price,
                            products_per_order,
                            return_data)

    # test that second_customer gets two orders
    expected_taxful_total_price = order_three.taxful_total_price
    expected_taxless_total_price = order_three.taxless_total_price
    expected_order_count = 1
    test_info = initialize_simple_report(SalesReport,
                                         data_overrides={"customer": [second_customer.pk], "orderer": [customer.pk]})
    return_data = test_info.json_data.get("tables")[0].get("data")
    _assert_expected_values(expected_order_count,
                            expected_taxful_total_price,
                            expected_taxless_total_price,
                            products_per_order,
                            return_data)


def _assert_expected_values(expected_order_count,
                            expected_taxful_total_price,
                            expected_taxless_total_price,
                            products_per_order,
                            return_data):
    assert len(return_data) == 1  # only one row since both are on same day
    assert int(return_data[0].get("order_count")) == expected_order_count
    assert int(return_data[0].get("product_count")) == products_per_order * expected_order_count
    assert return_data[0].get("taxful_total") == str(expected_taxful_total_price.as_rounded().value)
    assert return_data[0].get("taxless_total") == str(expected_taxless_total_price.as_rounded().value)


@pytest.mark.django_db
@pytest.mark.parametrize("order_by", ["quantity", "taxless_total", "taxful_total"])
def test_product_total_sales_report(rf, admin_user, order_by):
    with override_provides("reports", ["shuup.default_reports.reports.product_total_sales:ProductSalesReport"]):
        shop = get_default_shop()
        supplier = get_default_supplier()
        product1 = create_product("product1", supplier=supplier, shop=shop)
        product2 = create_product("product2", supplier=supplier, shop=shop)

        p1_qtd, p1_price, p1_tr, p1_lines = Decimal(3), Decimal(5), Decimal(0), 5
        p2_qtd, p2_price, p2_tr, p2_lines = Decimal(4), Decimal(5), Decimal(0.95), 3

        order = create_order_with_product(
            product=product1, supplier=supplier, quantity=p1_qtd,
            taxless_base_unit_price=p1_price, tax_rate=p1_tr, n_lines=p1_lines, shop=shop)
        order.create_payment(order.taxful_total_price.amount)

        order2 = create_order_with_product(
            product=product2, supplier=supplier, quantity=p2_qtd,
            taxless_base_unit_price=p2_price, tax_rate=p2_tr, n_lines=p2_lines, shop=shop)
        order2.create_payment(order2.taxful_total_price.amount)

        data = {
            "report": ProductSalesReport.get_name(),
            "shop": shop.pk,
            "date_range": DateRangeChoices.ALL_TIME.value,
            "writer": "json",
            "force_download": 1,
            "order_by": order_by
        }

        view = ReportView.as_view()
        request = apply_request_middleware(rf.post("/", data=data), user=admin_user)
        response = view(request)
        if hasattr(response, "render"):
            response.render()
        assert response.status_code == 200
        json_data = json.loads(response.content.decode("utf-8"))
        assert force_text(ProductSalesReport.title) in json_data.get("heading")

        data = json_data["tables"][0]["data"]
        assert len(data) == 2

        p1_total_qtd = p1_qtd * p1_lines
        p1_taxless_total = p1_total_qtd * p1_price
        p1_taxful_total = p1_taxless_total * (1 + p1_tr)

        p2_total_qtd = p2_qtd * p2_lines
        p2_taxless_total = p2_total_qtd * p2_price
        p2_taxful_total = p2_taxless_total * (1 + p2_tr)

        if order_by == "quantity":
            p1 = data[0]
            p2 = data[1]

        elif order_by == "taxless_total":
            p1 = data[0]
            p2 = data[1]

        else:    # order_by == "taxful_total":
            p1 = data[1]
            p2 = data[0]

        precision = Decimal('0.1') ** 2

        assert p1["product"] == product1.name
        assert Decimal(p1["quantity"]) == p1_total_qtd
        assert Decimal(p1["taxless_total"]) == p1_taxless_total.quantize(precision)
        assert Decimal(p1["taxful_total"]) == p1_taxful_total.quantize(precision)

        assert p2["product"] == product2.name
        assert Decimal(p2["quantity"]) == p2_total_qtd
        assert Decimal(p2["taxless_total"]) == p2_taxless_total.quantize(precision)
        assert Decimal(p2["taxful_total"]) == p2_taxful_total.quantize(precision)


@pytest.mark.django_db
@pytest.mark.parametrize("group_by", ["%Y", "%Y-%m", "%Y-%m-%d"])
def test_new_customers_report(rf, admin_user, group_by):
    with override_provides("reports", ["shuup.default_reports.reports.new_customers:NewCustomersReport"]):
        shop = get_default_shop()

        person_creation_dates = [
            datetime(2015, 1, 2),
            datetime(2015, 1, 1),
            datetime(2016, 2, 2),
        ]
        # create person with NO user
        for creation_date in person_creation_dates:
            person = create_random_person()
            person.created_on = creation_date
            person.save()

        user_person_creation_dates = [
            datetime(2015, 3, 3),
            datetime(2015, 3, 3),
            datetime(2015, 4, 4),
            datetime(2016, 5, 5),
            datetime(2016, 6, 6),
            datetime(2016, 7, 7),
        ]
        # create person with users
        for creation_date in user_person_creation_dates:
            person = create_random_person()
            person.user = UserFactory()
            person.created_on = creation_date
            person.save()

        company_creation_dates = [
            datetime(2015, 1, 1),
            datetime(2015, 8, 8),
            datetime(2015, 9, 9),
        ]
        # create company contacts
        for creation_date in company_creation_dates:
            company = CompanyFactory()
            company.created_on = creation_date
            company.save()

        data = {
            "report": NewCustomersReport.get_name(),
            "shop": shop.pk,
            "date_range": DateRangeChoices.ALL_TIME.value,
            "writer": "json",
            "force_download": 1,
            "group_by": group_by
        }

        view = ReportView.as_view()
        request = apply_request_middleware(rf.post("/", data=data), user=admin_user)
        response = view(request)
        if hasattr(response, "render"):
            response.render()
        assert response.status_code == 200
        json_data = json.loads(response.content.decode("utf-8"))
        assert force_text(NewCustomersReport.title) in json_data.get("heading")

        data = json_data["tables"][0]["data"]

        if group_by == "%Y":
            assert len(data) == 3

            assert data[0]["date"] == "2015"
            assert int(data[0]["personcontact"]) == 5
            assert int(data[0]["companycontact"]) == 3
            assert int(data[0]["users"]) == 3

            assert data[1]["date"] == "2016"
            assert int(data[1]["personcontact"]) == 4
            assert int(data[1]["companycontact"]) == 0
            assert int(data[1]["users"]) == 3

        elif group_by == "%Y-%m":
            assert len(data) == 10

            assert data[0]["date"] == "2015-01"
            assert int(data[0]["personcontact"]) == 2
            assert int(data[0]["companycontact"]) == 1
            assert int(data[0]["users"]) == 0

            assert data[1]["date"] == "2015-03"
            assert int(data[1]["personcontact"]) == 2
            assert int(data[1]["companycontact"]) == 0
            assert int(data[1]["users"]) == 2

            assert data[2]["date"] == "2015-04"
            assert int(data[2]["personcontact"]) == 1
            assert int(data[2]["companycontact"]) == 0
            assert int(data[2]["users"]) == 1

            assert data[3]["date"] == "2015-08"
            assert int(data[3]["personcontact"]) == 0
            assert int(data[3]["companycontact"]) == 1
            assert int(data[3]["users"]) == 0

            assert data[4]["date"] == "2015-09"
            assert int(data[4]["personcontact"]) == 0
            assert int(data[4]["companycontact"]) == 1
            assert int(data[4]["users"]) == 0

            assert data[5]["date"] == "2016-02"
            assert int(data[5]["personcontact"]) == 1
            assert int(data[5]["companycontact"]) == 0
            assert int(data[5]["users"]) == 0

            assert data[6]["date"] == "2016-05"
            assert int(data[6]["personcontact"]) == 1
            assert int(data[6]["companycontact"]) == 0
            assert int(data[6]["users"]) == 1

            assert data[7]["date"] == "2016-06"
            assert int(data[7]["personcontact"]) == 1
            assert int(data[7]["companycontact"]) == 0
            assert int(data[7]["users"]) == 1

            assert data[8]["date"] == "2016-07"
            assert int(data[8]["personcontact"]) == 1
            assert int(data[8]["companycontact"]) == 0
            assert int(data[8]["users"]) == 1

        elif group_by == "%Y-%m-%d":
            assert len(data) == 11

            assert data[0]["date"] == "2015-01-01"
            assert int(data[0]["personcontact"]) == 1
            assert int(data[0]["companycontact"]) == 1
            assert int(data[0]["users"]) == 0

            assert data[1]["date"] == "2015-01-02"
            assert int(data[1]["personcontact"]) == 1
            assert int(data[1]["companycontact"]) == 0
            assert int(data[1]["users"]) == 0

            assert data[2]["date"] == "2015-03-03"
            assert int(data[2]["personcontact"]) == 2
            assert int(data[2]["companycontact"]) == 0
            assert int(data[2]["users"]) == 2

            assert data[3]["date"] == "2015-04-04"
            assert int(data[3]["personcontact"]) == 1
            assert int(data[3]["companycontact"]) == 0
            assert int(data[3]["users"]) == 1

            assert data[4]["date"] == "2015-08-08"
            assert int(data[4]["personcontact"]) == 0
            assert int(data[4]["companycontact"]) == 1
            assert int(data[4]["users"]) == 0

            assert data[5]["date"] == "2015-09-09"
            assert int(data[5]["personcontact"]) == 0
            assert int(data[5]["companycontact"]) == 1
            assert int(data[5]["users"]) == 0

            assert data[6]["date"] == "2016-02-02"
            assert int(data[6]["personcontact"]) == 1
            assert int(data[6]["companycontact"]) == 0
            assert int(data[6]["users"]) == 0

            assert data[7]["date"] == "2016-05-05"
            assert int(data[7]["personcontact"]) == 1
            assert int(data[7]["companycontact"]) == 0
            assert int(data[7]["users"]) == 1

            assert data[8]["date"] == "2016-06-06"
            assert int(data[8]["personcontact"]) == 1
            assert int(data[8]["companycontact"]) == 0
            assert int(data[8]["users"]) == 1

            assert data[9]["date"] == "2016-07-07"
            assert int(data[9]["personcontact"]) == 1
            assert int(data[9]["companycontact"]) == 0
            assert int(data[9]["users"]) == 1


@pytest.mark.django_db
@pytest.mark.parametrize("order_by", ["order_count", "average_sales", "taxless_total", "taxful_total"])
def test_customer_sales_report(rf, order_by):
    shop = get_default_shop()
    supplier = get_default_supplier()
    product1 = create_product("p1", shop=shop, supplier=supplier)
    product2 = create_product("p2", shop=shop, supplier=supplier)
    product3 = create_product("p3", shop=shop, supplier=supplier)
    tax_rate = Decimal("0.3")

    # orders for person 1
    person1 = create_random_person()
    order1 = create_order_with_product(product=product1, supplier=supplier, quantity=2,
                                       taxless_base_unit_price="5", tax_rate=tax_rate, n_lines=1, shop=shop)
    order1.customer = person1
    order1.save()
    order2 = create_order_with_product(product=product2, supplier=supplier, quantity=1,
                                       taxless_base_unit_price="10", n_lines=1, shop=shop)
    order2.customer = person1
    order2.save()

    person1_taxful_total_sales = (order1.taxful_total_price + order2.taxful_total_price)
    person1_taxless_total_sales = (order1.taxless_total_price + order2.taxless_total_price)
    person1_avg_sales = (person1_taxful_total_sales / Decimal(2.0))

    # orders for person 2
    person2 = create_random_person()
    order3 = create_order_with_product(product=product1, supplier=supplier, quantity=2,
                                       taxless_base_unit_price="5", tax_rate=tax_rate, n_lines=1, shop=shop)
    order3.customer = person2
    order3.save()

    order4 = create_order_with_product(product=product2, supplier=supplier, quantity=2,
                                       taxless_base_unit_price="50", n_lines=1, shop=shop)
    order4.customer = person2
    order4.save()

    order5 = create_order_with_product(product=product3, supplier=supplier, quantity=2,
                                       taxless_base_unit_price="20", tax_rate=tax_rate, n_lines=1, shop=shop)
    order5.customer = person2
    order5.save()
    person2_taxful_total_sales = (order3.taxful_total_price + order4.taxful_total_price + order5.taxful_total_price)
    person2_taxless_total_sales = (order3.taxless_total_price + order4.taxless_total_price + order5.taxless_total_price)
    person2_avg_sales = (person2_taxful_total_sales / Decimal(3.0)).quantize(Decimal('0.01'))

    # pay orders
    [o.create_payment(o.taxful_total_price) for o in Order.objects.all()]

    data = {
        "report": CustomerSalesReport.get_name(),
        "shop": shop.pk,
        "date_range": DateRangeChoices.ALL_TIME,
        "writer": "json",
        "force_download": 1,
        "order_by": order_by
    }
    report = CustomerSalesReport(**data)
    writer = get_writer_instance(data["writer"])
    response = writer.get_response(report=report)
    if hasattr(response, "render"):
        response.render()
    json_data = json.loads(response.content.decode("utf-8"))
    assert force_text(CustomerSalesReport.title) in json_data.get("heading")
    data = json_data.get("tables")[0].get("data")

    assert len(data) == 2

    if order_by == "order_count":
        person1_data = data[1]
        person2_data = data[0]

    elif order_by == "average_sales":
        if person1_avg_sales > person2_avg_sales:
            person1_data = data[0]
            person2_data = data[1]
        else:
            person1_data = data[1]
            person2_data = data[0]

    elif order_by == "taxless_total":
        if person1_taxless_total_sales > person2_taxless_total_sales:
            person1_data = data[0]
            person2_data = data[1]
        else:
            person1_data = data[1]
            person2_data = data[0]

    elif order_by == "taxful_total":
        if person1_taxful_total_sales > person2_taxful_total_sales:
            person1_data = data[0]
            person2_data = data[1]
        else:
            person1_data = data[1]
            person2_data = data[0]

    assert person1_data["customer"] == person1.name
    assert person1_data["order_count"] == "2"
    assert person1_data["average_sales"] == str(person1_avg_sales.value)
    assert person1_data["taxless_total"] == str(person1_taxless_total_sales.value.quantize(Decimal("0.01")))
    assert person1_data["taxful_total"] == str(person1_taxful_total_sales.value.quantize(Decimal("0.01")))

    assert person2_data["customer"] == person2.name
    assert person2_data["order_count"] == "3"
    assert person2_data["average_sales"] == str(person2_avg_sales.value)
    assert person2_data["taxless_total"] == str(person2_taxless_total_sales.value.quantize(Decimal("0.01")))
    assert person2_data["taxful_total"] == str(person2_taxful_total_sales.value.quantize(Decimal("0.01")))


@pytest.mark.django_db
def test_taxes_report(rf):
    shop = get_default_shop()
    supplier = get_default_supplier()
    product1 = create_product("p1", shop=shop, supplier=supplier)
    product2 = create_product("p2", shop=shop, supplier=supplier)
    create_product("p3", shop=shop, supplier=supplier)
    tax_rate1 = Decimal("0.3")
    tax_rate2 = Decimal("0.45")

    tax_rate1_instance = get_test_tax(tax_rate1)
    tax_rate2_instance = get_test_tax(tax_rate2)

    # orders for person 1
    person1 = create_random_person()
    order1 = create_order_with_product(product=product1, supplier=supplier, quantity=2,
                                       taxless_base_unit_price="5", tax_rate=tax_rate1, n_lines=1, shop=shop)
    order1.customer = person1
    order1.save()
    order2 = create_order_with_product(product=product2, supplier=supplier, quantity=1,
                                       taxless_base_unit_price="10", tax_rate=tax_rate1, n_lines=1, shop=shop)
    order2.customer = person1
    order2.save()

    # orders for person 2
    person2 = create_random_person()
    order3 = create_order_with_product(product=product1, supplier=supplier, quantity=1,
                                       taxless_base_unit_price="2", tax_rate=tax_rate2, n_lines=1, shop=shop)
    order3.customer = person2
    order3.save()

    order4 = create_order_with_product(product=product2, supplier=supplier, quantity=2,
                                       taxless_base_unit_price="8", tax_rate=tax_rate1, n_lines=1, shop=shop)
    order4.customer = person2
    order4.save()

    # pay orders
    [o.create_payment(o.taxful_total_price) for o in Order.objects.all()]

    data = {
        "report": TaxesReport.get_name(),
        "shop": shop.pk,
        "date_range": DateRangeChoices.ALL_TIME,
        "writer": "json",
        "force_download": 1,
    }
    report = TaxesReport(**data)
    writer = get_writer_instance(data["writer"])
    response = writer.get_response(report=report)
    if hasattr(response, "render"):
        response.render()
    json_data = json.loads(response.content.decode("utf-8"))
    assert force_text(TaxesReport.title) in json_data.get("heading")
    data = json_data.get("tables")[0].get("data")
    assert len(data) == 2

    tax1_rate1_total = (
        (order1.taxful_total_price_value - order1.taxless_total_price_value) +
        (order2.taxful_total_price_value - order2.taxless_total_price_value) +
        (order4.taxful_total_price_value - order4.taxless_total_price_value)
    )
    tax1_pretax_total = (
        order1.taxless_total_price_value +
        order2.taxless_total_price_value +
        order4.taxless_total_price_value
    )
    tax1_total = (
        order1.taxful_total_price_value +
        order2.taxful_total_price_value +
        order4.taxful_total_price_value
    )
    tax2_rate2_total = (order3.taxful_total_price_value - order3.taxless_total_price_value)

    # the report data order is the total charged ascending
    expected_result = [
        {
            "tax": tax_rate2_instance.name,
            "tax_rate": tax_rate2,
            "order_count": 1,
            "total_pretax_amount": order3.taxless_total_price_value,
            "total_tax_amount": tax2_rate2_total,
            "total": order3.taxful_total_price_value,
        },
        {
            "tax": tax_rate1_instance.name,
            "tax_rate": tax_rate1,
            "order_count": 3,
            "total_pretax_amount": tax1_pretax_total,
            "total_tax_amount": tax1_rate1_total,
            "total": tax1_total,
        }
    ]
    for ix, tax in enumerate(data):
        assert tax["tax"] == expected_result[ix]["tax"]
        assert Decimal(tax["tax_rate"]) == expected_result[ix]["tax_rate"] * Decimal(100.0)
        assert tax["order_count"] == str(expected_result[ix]["order_count"])
        assert tax["total_tax_amount"] == str(expected_result[ix]["total_tax_amount"])
        assert tax["total_pretax_amount"] == str(expected_result[ix]["total_pretax_amount"])
        assert tax["total"] == str(expected_result[ix]["total"])


def seed_source(shipping_method=None, produce_price=10):
    source = BasketishOrderSource(get_default_shop())
    billing_address = get_address()
    shipping_address = get_address(name="Shippy Doge")
    source.status = get_initial_order_status()
    source.billing_address = billing_address
    source.shipping_address = shipping_address
    source.customer = create_random_person()
    source.payment_method = get_default_payment_method()
    source.shipping_method = shipping_method if shipping_method else get_default_shipping_method()
    source.add_line(
        type=OrderLineType.PRODUCT,
        product=get_default_product(),
        supplier=get_default_supplier(),
        quantity=1,
        base_unit_price=source.create_price(produce_price),
    )
    return source


@pytest.mark.django_db
def test_shipping_report(rf):
    shop = get_default_shop()
    tax_class = get_default_tax_class()
    creator = OrderCreator()

    carrier1 = CustomCarrier.objects.create(name="Carrier1")
    sm1 = carrier1.create_service(None, shop=get_default_shop(), enabled=True, tax_class=tax_class, name="SM #1")
    sm1.behavior_components.add(FixedCostBehaviorComponent.objects.create(price_value=Decimal(10)))
    sm2 = carrier1.create_service(None, shop=get_default_shop(), enabled=True, tax_class=tax_class, name="SM #2")
    sm2.behavior_components.add(FixedCostBehaviorComponent.objects.create(price_value=Decimal(99)))
    sm2.behavior_components.add(FixedCostBehaviorComponent.objects.create(price_value=Decimal(4)))

    carrier2 = CustomCarrier.objects.create(name="Carrier2")
    sm3 = carrier2.create_service(None, shop=get_default_shop(), enabled=True, tax_class=tax_class, name="SM #3")
    sm3.behavior_components.add(FixedCostBehaviorComponent.objects.create(price_value=Decimal(5)))

    source1 = seed_source(sm1)
    source2 = seed_source(sm1)
    source3 = seed_source(sm2)
    source4 = seed_source(sm3)

    creator.create_order(source1)
    creator.create_order(source2)
    creator.create_order(source3)
    creator.create_order(source4)

    # pay orders
    [o.create_payment(o.taxful_total_price) for o in Order.objects.all()]

    data = {
        "report": ShippingReport.get_name(),
        "shop": shop.pk,
        "date_range": DateRangeChoices.ALL_TIME,
        "writer": "json",
        "force_download": 1,
    }
    report = ShippingReport(**data)
    writer = get_writer_instance(data["writer"])
    response = writer.get_response(report=report)
    if hasattr(response, "render"):
        response.render()
    json_data = json.loads(response.content.decode("utf-8"))
    assert force_text(ShippingReport.title) in json_data.get("heading")
    data = json_data.get("tables")[0].get("data")
    assert len(data) == 3

    expected_result = [
        {
            "carrier": carrier1.name,
            "shipping_method": sm1.name,
            "order_count": 2,
            "total_charged": sum([bc.price_value for bc in sm1.behavior_components.all()]) * 2  # 2 orders
        },
        {
            "carrier": carrier1.name,
            "shipping_method": sm2.name,
            "order_count": 1,
            "total_charged": sum([bc.price_value for bc in sm2.behavior_components.all()])
        },
        {
            "carrier": carrier2.name,
            "shipping_method": sm3.name,
            "order_count": 1,
            "total_charged": sum([bc.price_value for bc in sm3.behavior_components.all()])
        }
    ]

    for ix, shipping in enumerate(data):
        assert shipping["carrier"] == expected_result[ix]["carrier"]
        assert shipping["shipping_method"] == expected_result[ix]["shipping_method"]
        assert shipping["order_count"] == str(expected_result[ix]["order_count"])
        assert shipping["total_charged"] == str(expected_result[ix]["total_charged"].quantize(Decimal("0.01")))


@pytest.mark.django_db
def test_refunds_report(rf):
    shop = get_default_shop()
    get_default_tax_class()
    creator = OrderCreator()

    source1 = seed_source()
    source2 = seed_source()
    source3 = seed_source()
    source4 = seed_source()

    order1 = creator.create_order(source1)
    order2 = creator.create_order(source2)
    order3 = creator.create_order(source3)
    order4 = creator.create_order(source4)

    # pay orders
    [o.create_payment(o.taxful_total_price) for o in Order.objects.all()]

    order1.create_full_refund()
    order2.create_refund(
        [{"line": order2.lines.first(), "amount": order2.taxful_total_price.amount * Decimal(0.5), "quantity": 1}]
    )
    order3.create_refund(
        [{"line": order3.lines.first(), "amount": order3.taxful_total_price.amount * Decimal(0.3), "quantity": 1}]
    )
    order4.create_refund(
        [{"line": order4.lines.first(), "amount": order4.taxful_total_price.amount * Decimal(0.1), "quantity": 1}]
    )

    total_refunded = (order1.get_total_refunded_amount() +
                      order2.get_total_refunded_amount() +
                      order3.get_total_refunded_amount() +
                      order4.get_total_refunded_amount())

    data = {
        "report": RefundedSalesReport.get_name(),
        "shop": shop.pk,
        "date_range": DateRangeChoices.ALL_TIME,
        "writer": "json",
        "force_download": 1,
    }
    report = RefundedSalesReport(**data)
    writer = get_writer_instance(data["writer"])
    response = writer.get_response(report=report)
    if hasattr(response, "render"):
        response.render()
    json_data = json.loads(response.content.decode("utf-8"))
    assert force_text(RefundedSalesReport.title) in json_data.get("heading")
    data = json_data.get("tables")[0].get("data")
    assert len(data) == 1
    data = data[0]

    expected_data = {
        "refunded_orders": "4",
        "total_refunded": str(total_refunded.value)
    }

    for k, v in expected_data.items():
        assert data[k] == v


@pytest.mark.parametrize("server_timezone", ["America/Los_Angeles", "America/Sao_Paulo"])
@pytest.mark.django_db
def test_sales_report_timezone(server_timezone):
    with override_settings(TIME_ZONE = server_timezone):
        """
        TIME TABLE

        | identifier  | ISO 8859-1                | UTC                 | America/Los_Angeles | America/Sao_Paulo   |
        | first_date  | 2017-10-01T23:50:00+03:00 | 2017-10-01 20:50:00 | 2017-10-01 13:50:00 | 2017-10-01 17:50:00 |
        | second_date | 2017-10-02T17:13:00+10:00 | 2017-10-02 07:13:00 | 2017-10-02 00:13:00 | 2017-10-02 04:13:00 |
        | third_date  | 2017-10-02T22:04:44-01:00 | 2017-10-02 23:04:44 | 2017-10-02 16:04:44 | 2017-10-02 20:04:44 |
        | forth_date  | 2017-10-02T23:04:44-05:00 | 2017-10-03 04:04:44 | 2017-10-02 21:04:44 | 2017-10-03 01:04:44 |
        """

        first_date = parse_datetime("2017-10-01T23:50:00+03:00")
        second_date = parse_datetime("2017-10-02T17:13:00+10:00")
        third_date = parse_datetime("2017-10-02T22:04:44-01:00")
        forth_date = parse_datetime("2017-10-02T23:04:44-05:00")

        inited_data = create_orders_for_dates([first_date, second_date, third_date, forth_date], as_paid=True)
        assert Order.objects.count() == 4

        first_date_local = first_date.astimezone(timezone(server_timezone))
        second_date_local = second_date.astimezone(timezone(server_timezone))
        third_date_local = third_date.astimezone(timezone(server_timezone))
        forth_date_local = forth_date.astimezone(timezone(server_timezone))

        data = {
            "report": SalesReport.get_name(),
            "shop": inited_data["shop"].pk,
<<<<<<< HEAD
            "start_date": first_date_local.isoformat(),
            "end_date": second_date_local.isoformat(),
=======
            "start_date": first_date_local,
            "end_date": second_date_local,
>>>>>>> 5861b638
        }
        report = SalesReport(**data)
        report_data = report.get_data()["data"]
        assert len(report_data) == 2

        # the orders should be rendered as localtime
        assert report_data[0]["date"] == format_date(second_date_local, locale=get_current_babel_locale())
        assert report_data[1]["date"] == format_date(first_date_local, locale=get_current_babel_locale())

        # includes the 3rd order
        data.update({
<<<<<<< HEAD
            "start_date": first_date_local.isoformat(),
            "end_date": third_date_local.isoformat()
=======
            "start_date": first_date_local,
            "end_date": third_date_local
>>>>>>> 5861b638
        })
        report = SalesReport(**data)
        report_data = report.get_data()["data"]
        assert len(report_data) == 2

        assert report_data[0]["date"] == format_date(second_date_local, locale=get_current_babel_locale())
        assert report_data[1]["date"] == format_date(first_date_local, locale=get_current_babel_locale())

        # includes the 4th order - here the result is different for Los_Angeles and Sao_Paulo
        data.update({
<<<<<<< HEAD
            "start_date": first_date_local.isoformat(),
            "end_date": forth_date_local.isoformat()
=======
            "start_date": first_date_local,
            "end_date": forth_date_local
>>>>>>> 5861b638
        })
        report = SalesReport(**data)
        report_data = report.get_data()["data"]

        if server_timezone == "America/Los_Angeles":
            assert len(report_data) == 2
            assert report_data[0]["date"] == format_date(second_date_local, locale=get_current_babel_locale())
            assert report_data[1]["date"] == format_date(first_date_local, locale=get_current_babel_locale())
        else:
            assert len(report_data) == 3
            assert report_data[0]["date"] == format_date(forth_date_local, locale=get_current_babel_locale())
            assert report_data[1]["date"] == format_date(second_date_local, locale=get_current_babel_locale())
            assert report_data[2]["date"] == format_date(first_date_local, locale=get_current_babel_locale())

<<<<<<< HEAD
=======
        # Using strings as start or end date should raise TypeError.
        # Only date or datetime objects should be accepted.
        data.update({
            "start_date": first_date_local.isoformat(),
            "end_date": forth_date_local.isoformat()
        })
        with pytest.raises(TypeError):
            report = SalesReport(**data)
            report_data = report.get_data()["data"]

        # Using different date types in start and end date should raise TypeError.
        data.update({
            "start_date": first_date_local,
            "end_date": forth_date_local.date()
        })
        with pytest.raises(TypeError):
            report = SalesReport(**data)
            report_data = report.get_data()["data"]

>>>>>>> 5861b638

@pytest.mark.parametrize("server_timezone", ["America/Los_Angeles", "America/Sao_Paulo"])
@pytest.mark.django_db
def test_sales_report_per_hour_timezone(server_timezone):
    with override_settings(TIME_ZONE = server_timezone):
        """
        TIME TABLE

        | identifier  | ISO 8859-1                | UTC                 | America/Los_Angeles | America/Sao_Paulo   |
        | first_date  | 2017-10-01T23:50:00+03:00 | 2017-10-01 20:50:00 | 2017-10-01 13:50:00 | 2017-10-01 17:50:00 |
        | second_date | 2017-10-02T17:13:00+10:00 | 2017-10-02 07:13:00 | 2017-10-02 00:13:00 | 2017-10-02 04:13:00 |
        | third_date  | 2017-10-02T22:04:44-01:00 | 2017-10-02 23:04:44 | 2017-10-02 16:04:44 | 2017-10-02 20:04:44 |
        | forth_date  | 2017-10-02T23:04:44-05:00 | 2017-10-03 04:04:44 | 2017-10-02 21:04:44 | 2017-10-03 01:04:44 |
        """

        first_date = parse_datetime("2017-10-01T23:50:00+03:00")
        second_date = parse_datetime("2017-10-02T17:13:00+10:00")
        third_date = parse_datetime("2017-10-02T22:04:44-01:00")
        forth_date = parse_datetime("2017-10-02T23:04:44-05:00")

        inited_data = create_orders_for_dates([first_date, second_date, third_date, forth_date], as_paid=True)
        assert Order.objects.count() == 4

        first_date_local = first_date.astimezone(timezone(server_timezone))
        second_date_local = second_date.astimezone(timezone(server_timezone))
        third_date_local = third_date.astimezone(timezone(server_timezone))
        forth_date_local = forth_date.astimezone(timezone(server_timezone))

        data = {
            "report": SalesPerHour.get_name(),
            "shop": inited_data["shop"].pk,
<<<<<<< HEAD
            "start_date": first_date_local.isoformat(),
            "end_date": forth_date_local.isoformat(),
=======
            "start_date": first_date_local,
            "end_date": forth_date_local,
>>>>>>> 5861b638
        }
        report = SalesPerHour(**data)
        report_data = report.get_data()["data"]

        if server_timezone == "America/Los_Angeles":
            # should have orders in hours: 00, 13, 16 and 21
            expected_hours = [0, 13, 16, 21]
            for hour in range(24):
                if hour in expected_hours:
                    assert report_data[hour]["order_amount"] == 1
                else:
                    assert report_data[hour]["order_amount"] == 0
        else:
            # should have orders in hours: 01, 04, 17 and 20
            expected_hours = [1, 4, 17, 20]
            for hour in range(24):
                if hour in expected_hours:
                    assert report_data[hour]["order_amount"] == 1
                else:
                    assert report_data[hour]["order_amount"] == 0<|MERGE_RESOLUTION|>--- conflicted
+++ resolved
@@ -49,8 +49,6 @@
 
 from .utils import create_orders_for_dates
 
-from .utils import create_orders_for_dates
-
 
 class InfoTest(object):
     def __init__(self, **kwargs):
@@ -950,13 +948,8 @@
         data = {
             "report": SalesReport.get_name(),
             "shop": inited_data["shop"].pk,
-<<<<<<< HEAD
-            "start_date": first_date_local.isoformat(),
-            "end_date": second_date_local.isoformat(),
-=======
             "start_date": first_date_local,
             "end_date": second_date_local,
->>>>>>> 5861b638
         }
         report = SalesReport(**data)
         report_data = report.get_data()["data"]
@@ -968,13 +961,8 @@
 
         # includes the 3rd order
         data.update({
-<<<<<<< HEAD
-            "start_date": first_date_local.isoformat(),
-            "end_date": third_date_local.isoformat()
-=======
             "start_date": first_date_local,
             "end_date": third_date_local
->>>>>>> 5861b638
         })
         report = SalesReport(**data)
         report_data = report.get_data()["data"]
@@ -985,13 +973,8 @@
 
         # includes the 4th order - here the result is different for Los_Angeles and Sao_Paulo
         data.update({
-<<<<<<< HEAD
-            "start_date": first_date_local.isoformat(),
-            "end_date": forth_date_local.isoformat()
-=======
             "start_date": first_date_local,
             "end_date": forth_date_local
->>>>>>> 5861b638
         })
         report = SalesReport(**data)
         report_data = report.get_data()["data"]
@@ -1006,8 +989,6 @@
             assert report_data[1]["date"] == format_date(second_date_local, locale=get_current_babel_locale())
             assert report_data[2]["date"] == format_date(first_date_local, locale=get_current_babel_locale())
 
-<<<<<<< HEAD
-=======
         # Using strings as start or end date should raise TypeError.
         # Only date or datetime objects should be accepted.
         data.update({
@@ -1027,7 +1008,6 @@
             report = SalesReport(**data)
             report_data = report.get_data()["data"]
 
->>>>>>> 5861b638
 
 @pytest.mark.parametrize("server_timezone", ["America/Los_Angeles", "America/Sao_Paulo"])
 @pytest.mark.django_db
@@ -1059,13 +1039,8 @@
         data = {
             "report": SalesPerHour.get_name(),
             "shop": inited_data["shop"].pk,
-<<<<<<< HEAD
-            "start_date": first_date_local.isoformat(),
-            "end_date": forth_date_local.isoformat(),
-=======
             "start_date": first_date_local,
             "end_date": forth_date_local,
->>>>>>> 5861b638
         }
         report = SalesPerHour(**data)
         report_data = report.get_data()["data"]
